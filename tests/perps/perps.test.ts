import 'dotenv/config';
import { getSdkInstanceForTesting } from '..';
import { MarketSummary, MarketSummaryResponse } from '../../src/perps/interface';
import { Address, formatEther } from 'viem';
import { SynthetixSdk } from '../../src';
<<<<<<< HEAD
import { SdkConfigParams, DefaultConfig } from '../../src/interface/classConfigs';
=======
import { Address } from 'viem';
import { DefaultConfig, SdkConfigParams } from '../../src/interface/classConfigs';
>>>>>>> 36611dcf

describe('Perps', () => {
  let sdk: SynthetixSdk;
  beforeAll(async () => {
    sdk = await getSdkInstanceForTesting();

    // Get accounts for address and sets the default account
    const defaultAddress = process.env.DEFAULT_ADDRESS;
    const accountIds = await sdk.perps.getAccountIds(defaultAddress as Address);
    console.log('Account ids for default account: ', accountIds);

    // await sdk.perps.getMarkets();
  });

  it('should return market data', async () => {
    const response = await sdk.perps.getMarkets();
    console.log('=== response', response);
  });

  it('should return settlement strategies data', async () => {
    const settlementStrategyId = 0;
    const marketId = sdk.perps.marketsByName.get('Ethereum')?.marketId ?? 100;
    const settlementStrategy = await sdk.perps.getSettlementStrategy(settlementStrategyId, marketId);
    console.log('settlementStrategy :', settlementStrategy);
  });

  it('should create an account and return the tx hash', async () => {
    const txData = await sdk.perps.createAccount(undefined, { submit: false });
    console.log('Create account tx:', txData);
  });

  it('should return account ids and balance of an address', async () => {
    const accountIds = await sdk.perps.getAccountIds();
    console.info('Account Ids :', accountIds);
  });

  it('should commit an order for settlement', async () => {
    const marketName = 'Ethereum';
    const size = 0.1; // 0.1 ETH;
    const defaultSettlementStrategy = 0;
    const submit = false;
    const tx = await sdk.perps.commitOrder(
      {
        size,
        settlementStrategyId: defaultSettlementStrategy,
        marketIdOrName: marketName,
      },
      { submit },
    );

    if (submit) {
      console.log('Transaction hash: ', tx);
    }
  });

  it('should get margin info', async () => {
    const marginInfo = await sdk.perps.getMarginInfo();
    console.log('marginInfo :', marginInfo);
  });

  it('should add collateral', async () => {
    const initialMarginInfo = (await sdk.perps.getMarginInfo()).totalCollateralValue;
    const initialSusdBalance = await sdk.getSusdBalance();
    const amount = 10; // 10 usdc
    const submit = false;

    if (initialSusdBalance == 0 || initialSusdBalance < amount) {
      console.log('USD Token balance of address is less than amount');
      return;
    }

    const marketProxy = await sdk.contracts.getPerpsMarketProxyInstance();
    const allowance = await sdk.spot.getAllowance(marketProxy.address, sdk.accountAddress, 'sUSD');

    if (allowance < amount) {
      const approveTxHash = await sdk.spot.approve({
        targetAddress: marketProxy.address,
        amount: amount,
        marketIdOrName: 'sUSD',
      });
      console.log('Approval txHash:', approveTxHash);
    }

    const tx = await sdk.perps.modifyCollateral({ amount, collateralMarketIdOrName: 'sUSD' }, { submit });
    console.log('Add collateral tx: ', tx);

    const marginInfo = (await sdk.perps.getMarginInfo()).totalCollateralValue;

    if (submit) {
      expect(marginInfo).toBeGreaterThan(initialMarginInfo);
    }
  });

  it('should return if an account can be liquidated', async () => {
    const canBeLiquidated = await sdk.perps.getCanLiquidate(undefined);
    console.log('canBeLiquidated :', canBeLiquidated);

    const canLiquidates = await sdk.perps.getCanLiquidates();
    console.log('canLiquidates :', canLiquidates);
  });

  it('should return open position data', async () => {
    const marketId = 100;
    // const accountId = defaul
    const positionData = await sdk.perps.getOpenPosition(marketId);
    console.log('positionData :', positionData);
  });

  it('should return open position data for multiple markets', async () => {
    const positionsData = await sdk.perps.getOpenPositions(['Ethereum', 'Bitcoin', 'Solana']);
    console.log('positionsData :', positionsData);
  });

  it('should return order quote', async () => {
    const orderQuote = await sdk.perps.getQuote({
      size: 1,
      marketIdOrName: 'Ethereum',
      settlementStrategyId: 0,
      includeRequiredMargin: true,
    });
    console.log('orderQuote :', orderQuote);
  });

  it('should pay account debt', async () => {
    const debtTx = await sdk.perps.payDebt();
    console.log('debtTx :', debtTx);
  });

  // Account ID should be marked as liquidatable
  it.skip('should liquidate an account', async () => {
    const liquidateTx = await sdk.perps.liquidate(undefined);
    console.log('liquidateTx :', liquidateTx);
  });

  // Account should have a pending order
  it.skip('should settle an order', async () => {
    const settleTx = await sdk.perps.settleOrder();
    console.log('liquidateTx :', settleTx);
  });

  it('should return max market value', async () => {
    const ethMarket = sdk.perps.marketsByName.get('Ethereum');
    const ethMarketId = ethMarket?.marketId ?? 100;

    const maxMarketValue = await sdk.perps.getMaxMarketValues([ethMarketId]);
    console.log(maxMarketValue);
    console.log('ethMarket', ethMarket);
  });

  it('should get pyth price data and prepare oracle call', async () => {
    const marketId = sdk.perps.marketsBySymbol.get('ETH')?.marketId ?? 100;
    const pythData = await sdk.perps.prepareOracleCall([marketId]);
    expect(pythData).not.toBe(undefined);
  });

  it('should health factor for an account', async () => {
    const accountIdWithOpenPositions = 170141183460469231731687303715884105763n;
    const healthFactor = await sdk.perps.getHealthFactor(accountIdWithOpenPositions);
    console.log('Health factor: ', healthFactor);
    expect(healthFactor).toBeGreaterThan(100);
  });

  it('should create an isolated account order', async () => {
    const initialSusdBalance = await sdk.getSusdBalance();
    const collateralAmount = 70; // 70 usdc.Min 62.5 USD collateral is required
    const submit = false;

    if (initialSusdBalance == 0 || initialSusdBalance < collateralAmount) {
      console.log('USD Token balance of address is less than collateralAmount');
      return;
    }

    const marketProxy = await sdk.contracts.getPerpsMarketProxyInstance();
    const allowance = await sdk.spot.getAllowance(marketProxy.address, sdk.accountAddress, 'sUSD');

    if (allowance < collateralAmount) {
      const approveTxHash = await sdk.spot.approve(
        {
          targetAddress: marketProxy.address,
          amount: collateralAmount,
          marketIdOrName: 'sUSD',
        },
        { submit: true },
      );
      console.log('Approval txHash:', approveTxHash);
    }

    const collateralMarketName = 'sUSD';
    const collateralMarketId = sdk.spot.marketsByName.get(collateralMarketName)?.marketId ?? 0;
    const marketName = 'Ethereum';
    const orderSize = 0.01; // 0.01 ETH

    const response = await sdk.perps.createIsolatedAccountOrder(
      {
        collateralAmount,
        size: orderSize,
        collateralMarketId,
        marketIdOrName: marketName,
        settlementStrategyId: 0,
      },
      { submit },
    );

    if (submit) {
      console.log(`Transaction hash and account details: ${response}`);
    }
  });

  it('should return liquidation price for an account', async () => {
    const accountsIds = await sdk.perps.getAccountIds();
    console.log('=== accountsIds', accountsIds);
    const accountId = accountsIds[0];
    const openPosition = await sdk.perps.getOpenPosition('Ethereum', accountId);
    if (openPosition.positionSize == 0) {
      console.log('No open position found for default account id');
      return;
    }
    const marketId = sdk.perps.marketsBySymbol.get('Ethereum')?.marketId ?? 100;
    const { healthFactor, liquidationPrice } = await sdk.perps.getApproxLiquidationPrice(marketId, accountId);
    console.log('liquidationPrice', liquidationPrice);
    console.log('healthFactor', healthFactor);

    expect(liquidationPrice).not.toBe(0);
    expect(healthFactor).toBeGreaterThan(0);
  });

  it('should build an isolated account order', async () => {
    // const initialSusdBalance = await sdk.getSusdBalance();
    const collateralAmount = 20; // 70 usdc.Min 62.5 USD collateral is required
    // const start = Date.now();
    await sdk.init();
    // const end = Date.now();
    // console.log('Time taken to init sdk:', end - start);
    // console.log('=== time taken in seconds', (end - start) / 1000);
    // console.log('=== time taken in minutes', (end - start) / 1000 / 60);
    // const submit = false;

    // if (initialSusdBalance == 0 || initialSusdBalance < collateralAmount) {
    //   console.log('USD Token balance of address is less than collateralAmount');
    //   return;
    // }

    const collateralMarketName = 'sUSDe';
    console.log('=== sdk.spot.marketsByName', sdk.spot.marketsByName);
    const collateralMarketId = sdk.spot.marketsByName.get(collateralMarketName)?.marketId ?? 0;
    const marketName = 'Ethereum';
    const orderSize = 0.01; // 0.01 ETH

    const response = await sdk.perps.createIsolatedAccountOrder(
      {
        collateralAmount,
        size: orderSize,
        collateralMarketId,
        marketIdOrName: marketName,
        settlementStrategyId: 0,
        desiredFillPrice: 3550,
      },
      { useMultiCall: true, useOracleCalls: true, shouldRevertOnTxFailure: false },
    );
    console.log('=== response', response);

    // if (submit) {
    // console.log(`Transaction hash and account details: ${response}`);
    // }
  });

  it('should have fast load time when resolve market name is disabled', async () => {
    const collateralAmount = 20;
    const orderSize = 0.01; // 0.01 ETH

    let timeOptimized = 0,
      timeNormal = 0;

    const sdkConfig: SdkConfigParams = {
      accountConfig: sdk.accountConfig,
      rpcConfig: sdk.rpcConfig,
      pythConfig: {
        pythEndpoint: process.env.PYTH_ENDPOINT,
        username: process.env.PYTH_USERNAME,
        password: process.env.PYTH_PASSWORD,
        cacheTtl: Number(process.env.PYTH_CACHE_TTL),
      },
      defaultConfig: {},
    };

    {
      // SDK build order when resolve market name is set to false
      const defaultConfig: DefaultConfig = { resolveMarketName: false };
      const start = Date.now();

      const sdkWithoutResolvedMarkets = new SynthetixSdk({ ...sdkConfig, defaultConfig });
      await sdkWithoutResolvedMarkets.init();

      const collateralMarketId = 7;
      const marketId = 100;

      const response = await sdkWithoutResolvedMarkets.perps.createIsolatedAccountOrder(
        {
          collateralAmount,
          size: orderSize,
          collateralMarketId,
          marketIdOrName: marketId,
          settlementStrategyId: 0,
          maxPriceImpact: 1,
        },
        { useMultiCall: true, useOracleCalls: true, shouldRevertOnTxFailure: false },
      );
      console.log('=== response', response);

      const end = Date.now();
      timeOptimized = (end - start) / 1000;
      console.log('Time required to process in seconds when resolveMarketNames is false::::::', timeOptimized);
    }

    {
      // SDK build order when resolve market name is set to true
      const defaultConfig: DefaultConfig = { resolveMarketName: true };
      const start = Date.now();

      const sdkWithResolvedMarkets = new SynthetixSdk({ ...sdkConfig, defaultConfig });
      await sdkWithResolvedMarkets.init();

      const collateralMarketName = 'sUSDe';
      const marketName = 'Ethereum';

      const { resolvedMarketId: collateralMarketId, resolvedMarketName } =
        await sdkWithResolvedMarkets.spot.resolveMarket(collateralMarketName);

      const response = await sdkWithResolvedMarkets.perps.createIsolatedAccountOrder(
        {
          collateralAmount,
          size: orderSize,
          collateralMarketId,
          marketIdOrName: marketName,
          settlementStrategyId: 0,
          maxPriceImpact: 1,
        },
        { useMultiCall: true, useOracleCalls: true, shouldRevertOnTxFailure: false },
      );
      console.log('=== response', response);

      const end = Date.now();
      timeNormal = (end - start) / 1000;

      console.log('Time required to process in seconds when resolveMarketNames is true::::::', timeNormal);
    }
    expect(timeOptimized).toBeLessThan(timeNormal);
  });

  it.only('should return market data by name and id when resolveMarketName is set to false', async () => {
    const sdkConfig: SdkConfigParams = {
      accountConfig: sdk.accountConfig,
      rpcConfig: sdk.rpcConfig,
      pythConfig: {
        pythEndpoint: process.env.PYTH_ENDPOINT,
      },
      defaultConfig: { resolveMarketName: false },
    };

    const sdkWithoutResolvedMarkets = new SynthetixSdk(sdkConfig);
    await sdkWithoutResolvedMarkets.init();

    const ethMarket = await sdkWithoutResolvedMarkets.perps.getMarket('Ethereum');
    console.log('ETH Market details using market name: ', ethMarket);

    const btcMarket = await sdkWithoutResolvedMarkets.perps.getMarket(200);
    console.log('BTC Market details using market id: ', btcMarket);
  });

  it('should return supported collaterals', async () => {
    const supportedCollaterals = await sdk.perps.getSupportedCollaterals();
    console.log('Supported collaterals :', supportedCollaterals);
  });

<<<<<<< HEAD
  describe('comparation test', () => {
    const getMarketsummariesOldLogic = async (marketIds: number[]): Promise<MarketSummary[]> => {
      const perpsMarketProxy = await sdk.contracts.getPerpsMarketProxyInstance();

      const interestRate = await sdk.utils.callErc7412({
        contractAddress: perpsMarketProxy.address,
        abi: perpsMarketProxy.abi,
        functionName: 'interestRate',
        args: [],
      });

      const marketSummariesInput = marketIds.map((marketId) => [marketId]);
      const marketSummariesResponse: MarketSummaryResponse[] = (await sdk.utils.multicallErc7412({
        contractAddress: perpsMarketProxy.address,
        abi: perpsMarketProxy.abi,
        functionName: 'getMarketSummary',
        args: marketSummariesInput,
      })) as MarketSummaryResponse[];

      const marketSummaries: MarketSummary[] = [];

      for (const [index, market] of marketSummariesResponse.entries()) {
        const marketId = marketIds.at(index) ?? 100;

        marketSummaries.push({
          marketId: marketId,
          marketName: (await sdk.perps.getMarket(marketId)).marketName,
          feedId: (await sdk.perps.getMarket(marketId)).feedId,
          indexPrice: Number(formatEther(market.indexPrice)),
          skew: Number(formatEther(market.skew)),
          size: Number(formatEther(market.size)),
          maxOpenInterest: Number(formatEther(market.maxOpenInterest)),
          interestRate: Number(formatEther(interestRate as bigint)),
          currentFundingRate: Number(formatEther(market.currentFundingRate)),
          currentFundingVelocity: Number(formatEther(market.currentFundingVelocity)),
        });
      }
      return marketSummaries;
    };
    const normalizeMartSumaryResponse = (
      marketSummaries: MarketSummary[],
    ): { marketId: number; name: string; feedId: string }[] => {
      return marketSummaries
        .filter((market) => market.marketId && market.marketName && market.feedId)
        .map((market) => {
          return {
            marketId: market.marketId ?? 0,
            name: market.marketName ?? '',
            feedId: market.feedId ?? '',
          };
        });
    };
    test("compare old iteration logic with new one's", async () => {
      const marketIds = [100, 1000, 1100, 1200, 1300, 1600, 1700, 1800, 1900];

      const startDatemarketSummariesOldLogic = new Date();
      const marketSummariesOldLogic = await getMarketsummariesOldLogic(marketIds);
      const endDatemarketSummariesOldLogic = new Date();
      console.log(
        'Time taken by old logic:',
        endDatemarketSummariesOldLogic.getTime() - startDatemarketSummariesOldLogic.getTime(),
      );

      const startDatemarketSummaries = new Date();
      const marketSummaries = await sdk.perps.getMarketSummaries(marketIds);
      const endDatemarketSummaries = new Date();
      console.log('Time taken by new logic:', endDatemarketSummaries.getTime() - startDatemarketSummaries.getTime());
      console.log('=== normalizeMartSumaryResponse(marketSummaries)', normalizeMartSumaryResponse(marketSummaries));

      expect(JSON.stringify(normalizeMartSumaryResponse(marketSummaries))).toEqual(
        JSON.stringify(normalizeMartSumaryResponse(marketSummariesOldLogic)),
      );
      expect(startDatemarketSummariesOldLogic.getTime() - endDatemarketSummariesOldLogic.getTime()).toBeLessThan(
        startDatemarketSummaries.getTime() - endDatemarketSummaries.getTime(),
      );
    });
  });
=======
>>>>>>> 36611dcf
  it('should return pyth price ids from constants', async () => {
    const ETH_PRICE_ID = '0xff61491a931112ddf1bd8147cd1b641375f79f5825126d665480874634fd0ace';

    const priceIds = sdk.pyth.getPriceIdsFromConstants();
    const ethPriceId = priceIds.get('ETH');
    expect(ethPriceId).toBe(ETH_PRICE_ID);
  });
<<<<<<< HEAD
  describe('comparation test', () => {
    const getMarketsummariesOldLogic = async (marketIds: number[]): Promise<MarketSummary[]> => {
      const perpsMarketProxy = await sdk.contracts.getPerpsMarketProxyInstance();

      const interestRate = await sdk.utils.callErc7412({
        contractAddress: perpsMarketProxy.address,
        abi: perpsMarketProxy.abi,
        functionName: 'interestRate',
        args: [],
      });

      const marketSummariesInput = marketIds.map((marketId) => [marketId]);
      const marketSummariesResponse: MarketSummaryResponse[] = (await sdk.utils.multicallErc7412({
        contractAddress: perpsMarketProxy.address,
        abi: perpsMarketProxy.abi,
        functionName: 'getMarketSummary',
        args: marketSummariesInput,
      })) as MarketSummaryResponse[];

      const marketSummaries: MarketSummary[] = [];

      for (const [index, market] of marketSummariesResponse.entries()) {
        const marketId = marketIds[index];

        marketSummaries.push({
          marketId: marketId,
          marketName: (await sdk.perps.getMarket(marketId)).marketName,
          feedId: (await sdk.perps.getMarket(marketId)).feedId,
          indexPrice: Number(formatEther(market.indexPrice)),
          skew: Number(formatEther(market.skew)),
          size: Number(formatEther(market.size)),
          maxOpenInterest: Number(formatEther(market.maxOpenInterest)),
          interestRate: Number(formatEther(interestRate as bigint)),
          currentFundingRate: Number(formatEther(market.currentFundingRate)),
          currentFundingVelocity: Number(formatEther(market.currentFundingVelocity)),
        });
      }
      return marketSummaries;
    };
    const normalizeMartSumaryResponse = (
      marketSummaries: MarketSummary[],
    ): { marketId: number; name: string; feedId: string }[] => {
      return marketSummaries
        .filter((market) => market.marketId && market.marketName && market.feedId)
        .map((market) => {
          return {
            marketId: market.marketId ?? 0,
            name: market.marketName ?? '',
            feedId: market.feedId ?? '',
          };
        });
    };
    test.only("compare old iteration logic with new one's", async () => {
      const marketIds = [100, 200, 300, 400, 500, 600, 700, 800, 900, 1000];

      const startDatemarketSummariesOldLogic = new Date();
      const marketSummariesOldLogic = await getMarketsummariesOldLogic(marketIds);
      const endDatemarketSummariesOldLogic = new Date();
      console.log(
        'Time taken by old logic:',
        endDatemarketSummariesOldLogic.getTime() - startDatemarketSummariesOldLogic.getTime(),
      );

      const startDatemarketSummaries = new Date();
      const marketSummaries = await sdk.perps.getMarketSummaries(marketIds);
      const endDatemarketSummaries = new Date();
      console.log('Time taken by new logic:', endDatemarketSummaries.getTime() - startDatemarketSummaries.getTime());

      expect(JSON.stringify(normalizeMartSumaryResponse(marketSummaries))).toEqual(
        JSON.stringify(normalizeMartSumaryResponse(marketSummariesOldLogic)),
      );
      expect(startDatemarketSummariesOldLogic.getTime() - endDatemarketSummariesOldLogic.getTime()).toBeLessThan(
        startDatemarketSummaries.getTime() - endDatemarketSummaries.getTime(),
      );
    });
  });
=======
>>>>>>> 36611dcf
});<|MERGE_RESOLUTION|>--- conflicted
+++ resolved
@@ -3,12 +3,6 @@
 import { MarketSummary, MarketSummaryResponse } from '../../src/perps/interface';
 import { Address, formatEther } from 'viem';
 import { SynthetixSdk } from '../../src';
-<<<<<<< HEAD
-import { SdkConfigParams, DefaultConfig } from '../../src/interface/classConfigs';
-=======
-import { Address } from 'viem';
-import { DefaultConfig, SdkConfigParams } from '../../src/interface/classConfigs';
->>>>>>> 36611dcf
 
 describe('Perps', () => {
   let sdk: SynthetixSdk;
@@ -383,86 +377,6 @@
     console.log('Supported collaterals :', supportedCollaterals);
   });
 
-<<<<<<< HEAD
-  describe('comparation test', () => {
-    const getMarketsummariesOldLogic = async (marketIds: number[]): Promise<MarketSummary[]> => {
-      const perpsMarketProxy = await sdk.contracts.getPerpsMarketProxyInstance();
-
-      const interestRate = await sdk.utils.callErc7412({
-        contractAddress: perpsMarketProxy.address,
-        abi: perpsMarketProxy.abi,
-        functionName: 'interestRate',
-        args: [],
-      });
-
-      const marketSummariesInput = marketIds.map((marketId) => [marketId]);
-      const marketSummariesResponse: MarketSummaryResponse[] = (await sdk.utils.multicallErc7412({
-        contractAddress: perpsMarketProxy.address,
-        abi: perpsMarketProxy.abi,
-        functionName: 'getMarketSummary',
-        args: marketSummariesInput,
-      })) as MarketSummaryResponse[];
-
-      const marketSummaries: MarketSummary[] = [];
-
-      for (const [index, market] of marketSummariesResponse.entries()) {
-        const marketId = marketIds.at(index) ?? 100;
-
-        marketSummaries.push({
-          marketId: marketId,
-          marketName: (await sdk.perps.getMarket(marketId)).marketName,
-          feedId: (await sdk.perps.getMarket(marketId)).feedId,
-          indexPrice: Number(formatEther(market.indexPrice)),
-          skew: Number(formatEther(market.skew)),
-          size: Number(formatEther(market.size)),
-          maxOpenInterest: Number(formatEther(market.maxOpenInterest)),
-          interestRate: Number(formatEther(interestRate as bigint)),
-          currentFundingRate: Number(formatEther(market.currentFundingRate)),
-          currentFundingVelocity: Number(formatEther(market.currentFundingVelocity)),
-        });
-      }
-      return marketSummaries;
-    };
-    const normalizeMartSumaryResponse = (
-      marketSummaries: MarketSummary[],
-    ): { marketId: number; name: string; feedId: string }[] => {
-      return marketSummaries
-        .filter((market) => market.marketId && market.marketName && market.feedId)
-        .map((market) => {
-          return {
-            marketId: market.marketId ?? 0,
-            name: market.marketName ?? '',
-            feedId: market.feedId ?? '',
-          };
-        });
-    };
-    test("compare old iteration logic with new one's", async () => {
-      const marketIds = [100, 1000, 1100, 1200, 1300, 1600, 1700, 1800, 1900];
-
-      const startDatemarketSummariesOldLogic = new Date();
-      const marketSummariesOldLogic = await getMarketsummariesOldLogic(marketIds);
-      const endDatemarketSummariesOldLogic = new Date();
-      console.log(
-        'Time taken by old logic:',
-        endDatemarketSummariesOldLogic.getTime() - startDatemarketSummariesOldLogic.getTime(),
-      );
-
-      const startDatemarketSummaries = new Date();
-      const marketSummaries = await sdk.perps.getMarketSummaries(marketIds);
-      const endDatemarketSummaries = new Date();
-      console.log('Time taken by new logic:', endDatemarketSummaries.getTime() - startDatemarketSummaries.getTime());
-      console.log('=== normalizeMartSumaryResponse(marketSummaries)', normalizeMartSumaryResponse(marketSummaries));
-
-      expect(JSON.stringify(normalizeMartSumaryResponse(marketSummaries))).toEqual(
-        JSON.stringify(normalizeMartSumaryResponse(marketSummariesOldLogic)),
-      );
-      expect(startDatemarketSummariesOldLogic.getTime() - endDatemarketSummariesOldLogic.getTime()).toBeLessThan(
-        startDatemarketSummaries.getTime() - endDatemarketSummaries.getTime(),
-      );
-    });
-  });
-=======
->>>>>>> 36611dcf
   it('should return pyth price ids from constants', async () => {
     const ETH_PRICE_ID = '0xff61491a931112ddf1bd8147cd1b641375f79f5825126d665480874634fd0ace';
 
@@ -470,7 +384,7 @@
     const ethPriceId = priceIds.get('ETH');
     expect(ethPriceId).toBe(ETH_PRICE_ID);
   });
-<<<<<<< HEAD
+  
   describe('comparation test', () => {
     const getMarketsummariesOldLogic = async (marketIds: number[]): Promise<MarketSummary[]> => {
       const perpsMarketProxy = await sdk.contracts.getPerpsMarketProxyInstance();
@@ -547,6 +461,4 @@
       );
     });
   });
-=======
->>>>>>> 36611dcf
 });