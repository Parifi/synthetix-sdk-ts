--- conflicted
+++ resolved
@@ -61,12 +61,7 @@
     "@synthetixio/v3-contracts": "^6.9.0",
     "axios": "^1.7.5",
     "dotenv": "^16.4.5",
-<<<<<<< HEAD
     "tslog": "^4.9.3",
-    "viem": "2.14.1"
-   
-=======
     "viem": "2.21.53"
->>>>>>> 7b373d77
   }
 }