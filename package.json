{
  "name": "@parifi/synthetix-sdk-ts",
<<<<<<< HEAD
  "version": "0.4.2-dev",
=======
  "version": "0.4.8",
>>>>>>> 60efd64d
  "description": "A Typescript SDK for interactions with the Synthetix protocol",
  "files": [
    "dist",
    "package.json"
  ],
  "exports": {
    ".": {
      "types": "./dist/index.d.ts",
      "require": "./dist/index.js",
      "import": "./dist/index.mjs"
    }
  },
  "main": "./dist/index.js",
  "module": "./dist/index.mjs",
  "types": "./dist/index.d.ts",
  "scripts": {
    "build": "tsup ./src",
    "prepare": "npm run build",
    "test": "jest",
    "test perps": "jest tests/perps",
    "test core": "jest tests/core",
    "test spot": "jest tests/spot",
    "lint": "eslint . --ext .ts",
    "docs": "typedoc"
  },
  "repository": {
    "type": "git",
    "url": "git+https://github.com/Parifi/synthetix-sdk-ts.git"
  },
  "keywords": [
    "perpetuals",
    "defi",
    "web3"
  ],
  "author": "Parifi",
  "bugs": {
    "url": "https://github.com/Parifi/synthetix-sdk-ts/issues"
  },
  "homepage": "https://github.com/Parifi/synthetix-sdk-ts#readme",
  "devDependencies": {
    "@eslint/js": "^9.9.0",
    "@types/jest": "^29.5.12",
    "eslint": "^9.9.0",
    "eslint-config-prettier": "^9.1.0",
    "eslint-plugin-prettier": "^5.2.1",
    "globals": "^15.9.0",
    "jest": "^29.7.0",
    "prettier": "^3.3.3",
    "ts-jest": "^29.2.5",
    "ts-node": "^10.9.2",
    "tsup": "^8.0.1",
    "typedoc": "^0.26.7",
    "typescript": "^5.5.4",
    "typescript-eslint": "^8.2.0"
  },
  "dependencies": {
    "@pythnetwork/pyth-evm-js": "^1.68.0",
    "@synthetixio/v3-contracts": "^6.9.0",
    "axios": "^1.7.5",
    "dotenv": "^16.4.5",
    "tslog": "^4.9.3",
    "viem": "2.14.1"
   
  }
}<|MERGE_RESOLUTION|>--- conflicted
+++ resolved
@@ -1,10 +1,6 @@
 {
   "name": "@parifi/synthetix-sdk-ts",
-<<<<<<< HEAD
-  "version": "0.4.2-dev",
-=======
   "version": "0.4.8",
->>>>>>> 60efd64d
   "description": "A Typescript SDK for interactions with the Synthetix protocol",
   "files": [
     "dist",
