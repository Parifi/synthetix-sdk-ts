--- conflicted
+++ resolved
@@ -1,10 +1,6 @@
 {
   "name": "@parifi/synthetix-sdk-ts",
-<<<<<<< HEAD
-  "version": "0.4.9",
-=======
   "version": "0.4.10",
->>>>>>> 83d1d5e7
   "description": "A Typescript SDK for interactions with the Synthetix protocol",
   "files": [
     "dist",
