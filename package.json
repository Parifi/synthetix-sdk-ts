--- conflicted
+++ resolved
@@ -1,10 +1,6 @@
 {
   "name": "@parifi/synthetix-sdk-ts",
-<<<<<<< HEAD
-  "version": "0.2.9-dev",
-=======
   "version": "0.2.10-dev",
->>>>>>> 5eec6032
   "description": "A Typescript SDK for interactions with the Synthetix protocol",
   "files": [
     "dist",
