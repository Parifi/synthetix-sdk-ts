import { Hex, zeroAddress } from 'viem';

export const ZERO_ADDRESS: Hex = zeroAddress;
export const SIG_ORACLE_DATA_REQUIRED = '0xcf2cabdf';
export const SIG_FEE_REQUIRED = '0xea958df6';
<<<<<<< HEAD

// List of market ids disabled by chainId
export const DISABLED_MARKETS: { [key: number]: number[] } = {
  84532: [3],
};
=======
export const MAX_ERC7412_RETRIES = 10;    // Limit the max failures to prevent infinite loops
>>>>>>> 9c117fda
<|MERGE_RESOLUTION|>--- conflicted
+++ resolved
@@ -3,12 +3,9 @@
 export const ZERO_ADDRESS: Hex = zeroAddress;
 export const SIG_ORACLE_DATA_REQUIRED = '0xcf2cabdf';
 export const SIG_FEE_REQUIRED = '0xea958df6';
-<<<<<<< HEAD
+export const MAX_ERC7412_RETRIES = 10; // Limit the max failures to prevent infinite loops
 
 // List of market ids disabled by chainId
 export const DISABLED_MARKETS: { [key: number]: number[] } = {
   84532: [3],
-};
-=======
-export const MAX_ERC7412_RETRIES = 10;    // Limit the max failures to prevent infinite loops
->>>>>>> 9c117fda
+};