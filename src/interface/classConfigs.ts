import { PrivateKeyAccount } from 'viem';
import { MessageType } from '../utils/constants';

export interface AccountConfig {
  address?: string;
  privateKeyAccount?: PrivateKeyAccount;
}

export interface PartnerConfig {
  trackingCode?: string;
  referrer?: string;
}

export interface PythConfig {
  pythEndpoint?: string;
  username?: string;
  password?: string;
  cacheTtl?: number;
}

export interface RpcConfig {
  chainId: number;
  rpcEndpoint?: string;
  preset?: string;
}

export interface DefaultConfig {
  resolveMarketName?: boolean;
  maxPriceImpact?: number;
}

export interface SdkConfigParams {
  accountConfig: AccountConfig;
  partnerConfig?: PartnerConfig;
  pythConfig?: PythConfig;
  rpcConfig: RpcConfig;
<<<<<<< HEAD
  logLevel?:number
  loggerMessageType?:MessageType
=======
  defaultConfig?: DefaultConfig;
>>>>>>> 60efd64d
}<|MERGE_RESOLUTION|>--- conflicted
+++ resolved
@@ -1,5 +1,4 @@
 import { PrivateKeyAccount } from 'viem';
-import { MessageType } from '../utils/constants';
 
 export interface AccountConfig {
   address?: string;
@@ -27,6 +26,7 @@
 export interface DefaultConfig {
   resolveMarketName?: boolean;
   maxPriceImpact?: number;
+  logLevel?: number;
 }
 
 export interface SdkConfigParams {
@@ -34,10 +34,5 @@
   partnerConfig?: PartnerConfig;
   pythConfig?: PythConfig;
   rpcConfig: RpcConfig;
-<<<<<<< HEAD
-  logLevel?:number
-  loggerMessageType?:MessageType
-=======
   defaultConfig?: DefaultConfig;
->>>>>>> 60efd64d
 }