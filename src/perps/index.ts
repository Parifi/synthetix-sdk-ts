--- conflicted
+++ resolved
@@ -1,8 +1,4 @@
-<<<<<<< HEAD
-import { encodeFunctionData, formatEther, getAbiItem, Hex, parseEther, parseUnits } from 'viem';
-=======
 import { Address, encodeFunctionData, formatEther, getAbiItem, Hex } from 'viem';
->>>>>>> 60efd64d
 import { SynthetixSdk } from '..';
 import {
   CollateralData,
@@ -36,12 +32,7 @@
 import { PerpsRepository } from '../interface/Perps/repositories';
 import { Market } from '../utils/market';
 import { PERPS_PERMISSIONS } from '../constants/perpsPermissions';
-<<<<<<< HEAD
-import { logger } from '../utils/logger/logger';
-
-=======
 import { MetadataResponse, PythPriceId } from '../interface/Markets';
->>>>>>> 60efd64d
 
 /**
  * Class for interacting with Synthetix Perps V3 contracts
@@ -105,7 +96,7 @@
 
     if (debtFunctionData != undefined && payDebtFunctionData != undefined) {
       this.isMulticollateralEnabled = true;
-      logger.info('Multicollateral perps is enabled')
+      this.sdk.logger.info('Multicollateral perps is enabled');
     }
     this.isInitialized = true;
   }
@@ -124,11 +115,7 @@
 
     const accountProxy = await this.sdk.contracts.getPerpsAccountProxyInstance();
     const balance = await accountProxy.read.balanceOf([accountAddress]);
-<<<<<<< HEAD
-    logger.info('balance',balance)
-=======
-
->>>>>>> 60efd64d
+    this.sdk.logger.info('balance', balance);
     const argsList = [];
 
     for (let index = 0; index < Number(balance); index++) {
@@ -144,16 +131,12 @@
     if (accountIds == undefined) return [];
     // Set Perps account ids
     this.accountIds = accountIds as bigint[];
-<<<<<<< HEAD
-    logger.info('accountIds', accountIds)
-=======
-
->>>>>>> 60efd64d
+    this.sdk.logger.info('accountIds', accountIds);
     if (defaultAccountId) {
       this.defaultAccountId = defaultAccountId;
     } else if (this.accountIds.length > 0) {
       this.defaultAccountId = this.accountIds[0] as bigint;
-      logger.info('Using default account id as ', this.defaultAccountId);
+      this.sdk.logger.info('Using default account id as ', this.defaultAccountId);
     }
     return accountIds as bigint[];
   }
@@ -395,7 +378,7 @@
     })) as MarketSummaryResponse[];
 
     if (marketIds.length !== marketSummariesResponse.length) {
-     logger.info('Inconsistent data');
+      this.sdk.logger.info('Inconsistent data');
     }
 
     const marketSummaries: MarketSummary[] = [];
@@ -444,7 +427,7 @@
       functionName: 'getMarketSummary',
       args: [resolvedMarketId],
     })) as MarketSummaryResponse;
-    logger.info('marketSummaryResponse', marketSummaryResponse);
+    this.sdk.logger.info('marketSummaryResponse', marketSummaryResponse);
     return {
       marketId: resolvedMarketId,
       marketName: resolvedMarketName,
@@ -748,7 +731,7 @@
         const inputs = collateralIds.map((id) => {
           return [accountId, id];
         });
-        logger.info('inputs', inputs);
+        this.sdk.logger.info('inputs', inputs);
         const collateralAmounts = (await this.sdk.utils.multicallErc7412({
           contractAddress: marketProxy.address,
           abi: marketProxy.abi,
@@ -774,7 +757,7 @@
       maintenanceMarginRequirement: convertWeiToEther(requiredMaintenanceMargin),
       maxLiquidationReward: convertWeiToEther(maxLiquidationReward),
     };
-   logger.info(`${marginInfo}marginInfo` )
+    this.sdk.logger.info(`${marginInfo}marginInfo`);
     return marginInfo;
   }
 
@@ -794,16 +777,10 @@
   }: ModifyCollateral): Promise<Call3Value> {
     const marketProxy = await this.sdk.contracts.getPerpsMarketProxyInstance();
 
-<<<<<<< HEAD
-    const { resolvedMarketId: collateralMarketId,resolvedMarketName: collateralMarketName } =
-      this.sdk.spot.resolveMarket(collateralMarketIdOrName);
-      logger.info(`Building ${amount} ${collateralMarketName} for account ${accountId}`);
-=======
     const { resolvedMarketId: collateralMarketId, resolvedMarketName: collateralMarketName } =
       await this.sdk.spot.resolveMarket(collateralMarketIdOrName);
 
-    console.log(`Building ${amount} ${collateralMarketName} for account ${accountId}`);
->>>>>>> 60efd64d
+    this.sdk.logger.info(`Building ${amount} ${collateralMarketName} for account ${accountId}`);
     return {
       target: marketProxy.address,
       callData: encodeFunctionData({
@@ -846,7 +823,7 @@
       functionName: 'canLiquidate',
       args: [accountId],
     })) as boolean;
-    logger.info('canBeLiquidated', canBeLiquidated);
+    this.sdk.logger.info('canBeLiquidated', canBeLiquidated);
     return canBeLiquidated;
   }
 
@@ -883,7 +860,7 @@
         canLiquidate: response,
       };
     });
-    logger.info('canLiquidates', canLiquidates);
+    this.sdk.logger.info('canLiquidates', canLiquidates);
     return canLiquidates;
   }
 
@@ -921,7 +898,7 @@
       positionSize: convertWeiToEther(response.at(2)),
       owedInterest: convertWeiToEther(response.at(3)),
     };
-    logger.info('openPositionData', openPositionData);
+    this.sdk.logger.info('openPositionData', openPositionData);
     return openPositionData;
   }
 
@@ -1054,12 +1031,8 @@
 
     if (!price) {
       price = await this.sdk.pyth.getFormattedPrice(feedId as Hex);
-      logger.info('Formatted price:', price);
-    }
-<<<<<<< HEAD
-    logger.info('=== recursivee');
-=======
->>>>>>> 60efd64d
+      this.sdk.logger.info('Formatted price:', price);
+    }
     const [orderFeesWithPriceResponse, settlementRewardCost, requiredMargin] = await Promise.all([
       this.sdk.utils.callErc7412({
         contractAddress: marketProxy.address,
@@ -1082,11 +1055,6 @@
           }) as Promise<bigint>)
         : 0n,
     ]);
-<<<<<<< HEAD
-    logger.info('=== recursivee end');
-=======
-
->>>>>>> 60efd64d
     const orderQuote: OrderQuote = {
       orderSize: size,
       indexPrice: price,
@@ -1119,7 +1087,7 @@
       functionName: 'debt',
       args: [accountId],
     })) as bigint;
-    logger.info('Account Debt: ', debt);
+    this.sdk.logger.info('Account Debt: ', debt);
     return convertWeiToEther(debt);
   }
 
@@ -1267,7 +1235,7 @@
     const isShort = size < 0 ? -1 : 1;
     const sizeInWei = (await this.sdk.perps.formatSize(Math.abs(size), resolvedMarketId)) * BigInt(isShort);
     let acceptablePrice: number;
-   logger.info(
+    this.sdk.logger.info(
       `Building order size ${sizeInWei} (${size}) to ${marketName} (id: ${resolvedMarketId}) for account ${accountId}`,
     );
     // If desired price is provided, use the provided price, else fetch price
@@ -1289,7 +1257,6 @@
       this.sdk.trackingCode,
       this.sdk.referrer,
     ];
-
 
     return {
       target: perpsMarketProxy.address,
@@ -1440,12 +1407,12 @@
       throw new Error(`Order is already settled for account ${accountId}`);
     } else if (settlementTime > currentTimestamp) {
       const duration = settlementTime - currentTimestamp;
-      logger.info(`Waiting ${duration} seconds to settle order`);
+      this.sdk.logger.info(`Waiting ${duration} seconds to settle order`);
       await sleep(duration);
     } else if (expirationTime < currentTimestamp) {
       throw new Error(`Order has expired for account ${accountId}`);
     } else {
-      logger.info('Order is ready to be settled')
+      this.sdk.logger.info('Order is ready to be settled');
     }
 
     const settleTx: Call3Value = {
