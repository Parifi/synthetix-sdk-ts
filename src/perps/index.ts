import {
  Address,
  CallParameters,
  encodeAbiParameters,
  formatEther,
  formatUnits,
  Hex,
  parseEther,
  parseUnits,
} from 'viem';
import { SynthetixSdk } from '..';
import { ZERO_ADDRESS } from '../constants';
import {
  CollateralData,
  FundingParameters,
  MarketData,
  MarketMetadata,
  MarketSummary,
  MaxMarketValue,
  OpenPositionData,
  OrderData,
  OrderFees,
  OrderQuote,
  SettlementStrategy,
} from './interface';
import { convertEtherToWei, convertWeiToEther, sleep } from '../utils';
import { Call3Value } from '../interface/contractTypes';

/**
 * Class for interacting with Synthetix Perps V3 contracts
 * Provides methods for creating and managing accounts, depositing and withdrawing
 * collateral, committing and settling orders, and liquidating accounts.
 *
 * Use ``get`` methods to fetch information about accounts, markets, and orders::
 *    const markets = await sdk.perps.getMarkets()
 *    const openPositions = await sdk.perps.getOpenPositions()
 * Other methods prepare transactions, and submit them to your RPC::
 *    const createTxHash = await sdk.perps.createAccount(submit=True)
 *    const collateralTxHash = await sdk.perps.modifyCollateral(amount=1000, market_name='sUSD', submit=True)
 *    const orderTxHash = await sdk.perps.commitOrder(size=10, market_name='ETH', desired_fill_price=2000, submit=True)
 * An instance of this module is available as ``sdk.perps``. If you are using a network without
 * perps deployed, the contracts will be unavailable and the methods will raise an error.
 * The following contracts are required:
 * - PerpsMarketProxy
 * - PerpsAccountProxy
 * - PythERC7412Wrapper
 */

/**
 * @param synthetixSdk An instance of the Synthetix class
 */
export class Perps {
  sdk: SynthetixSdk;
  defaultAccountId?: bigint;
  accountIds: bigint[];

  // Markets data
  marketMetadata: Map<number, MarketMetadata>;
  marketsById: Map<number, MarketData>;
  marketsByName: Map<string, MarketData>;

  // Mapping of Market Symbol to MarketData.
  // @note Ideally prefer using market symbol over market name
  marketsBySymbol: Map<string, MarketData>;

  isErc7412Enabled: boolean = true;

  constructor(synthetixSdk: SynthetixSdk) {
    this.sdk = synthetixSdk;
    this.accountIds = [];

    // Initialize empty market data
    this.marketMetadata = new Map<number, MarketMetadata>();
    this.marketsById = new Map<number, MarketData>();
    this.marketsByName = new Map<string, MarketData>();
    this.marketsBySymbol = new Map<string, MarketData>();
  }

  /**
   * Look up the market_id and market_name for a market. If only one is provided,
   * the other is resolved. If both are provided, they are checked for consistency.
   * @param marketId Id of the market to resolve
   * @param marketName Name of the market to resolve
   */
  public resolveMarket(
    marketId: number | undefined = undefined,
    marketName: string | undefined = undefined,
  ): { resolvedMarketId: number; resolvedMarketName: string } {
    let resolvedMarketId, resolvedMarketName;

    const hasMarketId = marketId != undefined;
    const hasMarketName = marketName != undefined;

    if (!hasMarketId && hasMarketName) {
      if (this.marketsByName.has(marketName)) {
        resolvedMarketId = this.marketsByName.get(marketName)?.marketId;
      } else {
        throw new Error('Invalid market name');
      }
    } else if (hasMarketId && !hasMarketName) {
      if (this.marketsById.has(marketId)) {
        resolvedMarketName = this.marketsById.get(marketId)?.marketName;
      }
    } else if (hasMarketId && hasMarketName) {
      const marketNameLookup = this.marketsById.get(marketId)?.marketName;
      if (marketNameLookup != marketName) {
        throw new Error(`Market name ${marketName} does not match market id ${marketId}`);
      }
    } else {
      throw new Error('Must provide either a marketId or marketName');
    }
    return {
      resolvedMarketId: (resolvedMarketId ?? marketId) as number,
      resolvedMarketName: resolvedMarketName ?? marketName ?? 'Unresolved market',
    };
  }

  /**
   *   Prepare a call to the external node with oracle updates for the specified market names.
   * The result can be passed as the first argument to a multicall function to improve performance
   * of ERC-7412 calls. If no market names are provided, all markets are fetched. This is useful for
   * read functions since the user does not pay gas for those oracle calls, and reduces RPC calls and
   * runtime.
   * @param marketNames An array of market names to fetch prices for. If not provided, all markets are fetched
   */
  public async prepareOracleCall(marketIds: number[] = []): Promise<Call3Value[]> {
    let marketSymbols: string[] = [];
    if (marketIds.length == 0) {
      marketSymbols = Array.from(this.marketsBySymbol.keys());
    } else {
      marketIds.forEach((marketId) => {
        const marketSymbol = this.marketsById.get(marketId)?.symbol;
        if (marketSymbol != undefined) {
          marketSymbols.push(marketSymbol);
        }
      });
    }

    const priceFeedIds: string[] = [];
    marketSymbols.forEach((marketSymbol) => {
      const feedId = this.sdk.pyth.priceFeedIds.get(marketSymbol);
      if (feedId != undefined) {
        priceFeedIds.push(feedId);
      }
    });

    if (priceFeedIds.length == 0) {
      return [];
    }

    const stalenessTolerance = 30n; // 30 seconds
    let updateData = (await this.sdk.pyth.pythConnection.getPriceFeedsUpdateData(priceFeedIds)) as unknown as Address[];

    const signedRequiredData = encodeAbiParameters(
      [
        { type: 'uint8', name: 'updateType' },
        { type: 'uint64', name: 'stalenessTolerance' },
        { type: 'bytes32[]', name: 'priceIds' },
        { type: 'bytes[]', name: 'updateData' },
      ],
      [1, stalenessTolerance, priceFeedIds as Hex[], updateData],
    );

    const pythWrapper = await this.sdk.contracts.getPythErc7412WrapperInstance();
    const dataVerificationTx = await this.sdk.utils.generateDataVerificationTx(pythWrapper.address, signedRequiredData);

    // set `requireSuccess` to false in this case, since sometimes
    // the wrapper will return an error if the price has already been updated
    dataVerificationTx.requireSuccess = false;

    // @todo Fetch the priceUpdateFee for tx dynamically from the contract
    // instead of using arbitrary values for pyth price update fees
    dataVerificationTx.value = 500n;
    return [dataVerificationTx];
  }

  /**
   * Fetch a list of perps ``account_id`` owned by an address. Perps accounts
   * are minted as an NFT to the owner's address. The ``account_id`` is the
   * token id of the NFTs held by the address.
   * @param address The address to get accounts for. Uses connected address if not provided.
   * @param defaultAccountId The default account ID to set after fetching.
   * @returns A list of account IDs owned by the address
   */

  public async getAccountIds(
    address: string | undefined = undefined,
    defaultAccountId: bigint | undefined = undefined,
  ): Promise<bigint[]> {
    const accountAddress: string = address !== undefined ? address : this.sdk.accountAddress || ZERO_ADDRESS;
    if (accountAddress == ZERO_ADDRESS) {
      throw new Error('Invalid address');
    }

    const accountProxy = await this.sdk.contracts.getPerpsAccountProxyInstance();
    const balance = await accountProxy.read.balanceOf([accountAddress]);
    console.log('balance', balance);

    const argsList = [];

    for (let index = 0; index < Number(balance); index++) {
      argsList.push([accountAddress, index]);
    }
    const accountIds = await this.sdk.utils.multicallErc7412(
      accountProxy.address,
      accountProxy.abi,
      'tokenOfOwnerByIndex',
      argsList,
    );

    console.log('accountIds', accountIds);
    this.sdk.accountIds = accountIds as bigint[];
    if (defaultAccountId) {
      this.defaultAccountId = defaultAccountId;
    } else if (this.sdk.accountIds.length > 0) {
      this.defaultAccountId = this.sdk.accountIds[0];
    }
    console.log('Using default account id as ', this.defaultAccountId);
    this.accountIds = accountIds as bigint[];
    return accountIds as bigint[];
  }

  /**
   * Create a perps account. An account NFT is minted to the sender,
   * who owns the account.
   * @param accountId Id of the account. If not passed, default Perps account ID is used
   * @param submit Executes the transaction if true
   * @returns Transaction hash or transaction data
   */
  public async createAccount(accountId: bigint | undefined = undefined, submit: boolean = false) {
    const txArgs = [];
    if (accountId != undefined) {
      txArgs.push(accountId);
    }

    // const perpsAccountProxy = await this.sdk.contracts.getPerpsAccountProxyInstance();
    const perpsMarketProxy = await this.sdk.contracts.getPerpsMarketProxyInstance();
    const tx: CallParameters = await this.sdk.utils.writeErc7412(
      perpsMarketProxy.address,
      perpsMarketProxy.abi,
      'createAccount',
      txArgs,
    );

    if (submit) {
      const txHash = await this.sdk.executeTransaction(tx);
      console.log('Transaction hash: ', txHash);
      await this.getAccountIds();
      return txHash;
    } else {
      return tx;
    }
  }

  /**
   * Fetch the ids and summaries for all perps markets. Market summaries include
   * information about the market's price, open interest, funding rate, and skew
   */
  // @todo Add logic for disabled markets
  public async getMarkets(): Promise<{ marketsById: Map<number, MarketData>; marketsByName: Map<string, MarketData> }> {
    const perpsMarketProxy = await this.sdk.contracts.getPerpsMarketProxyInstance();
    const marketIdsResponse: bigint[] = (await perpsMarketProxy.read.getMarkets([])) as bigint[];

    const marketIds = marketIdsResponse.map((id) => {
      return Number(id);
    });

    // Response type from metadata smart contract call - [MarketName, MarketSymbol]
    type MetadataResponse = [string, string];

    const marketMetadataResponse = (await this.sdk.utils.multicallErc7412(
      perpsMarketProxy.address,
      perpsMarketProxy.abi,
      'metadata',
      marketIds as unknown[],
    )) as MetadataResponse[];

    const settlementStrategies = await this.getSettlementStrategies(marketIds);
    const pythPriceIds: { symbol: string; feedId: string }[] = [];

    // Set market metadata for all markets and populate Pyth price ids
    marketMetadataResponse.forEach((market, index) => {
      const marketName = market[0];
      const marketSymbol = market[1];
      const settlementStrategy = settlementStrategies.find((strategy) => strategy.marketId == marketIds[index]);

      this.marketMetadata.set(marketIds[index], {
        marketName: marketName,
        symbol: marketSymbol,
        feedId: settlementStrategy?.feedId ?? '0x',
      });

      pythPriceIds.push({
        symbol: marketSymbol,
        feedId: settlementStrategy?.feedId ?? '0x',
      });
    });

    // Update Pyth price feeds
    this.sdk.pyth.updatePriceFeedIds(pythPriceIds);

    const marketSummaries = await this.getMarketSummaries(marketIds);
    const fundingParameters = await this.getFundingParameters(marketIds);
    const orderFees = await this.getOrderFees(marketIds);
    const maxMarketValues = await this.getMaxMarketValues(marketIds);

    marketIds.forEach((marketId) => {
      const marketSummary = marketSummaries.find((summary) => summary.marketId == marketId);
      const fundingParam = fundingParameters.find((fundingParam) => fundingParam.marketId == marketId);
      const orderFee = orderFees.find((orderFee) => orderFee.marketId == marketId);
      const maxMarketValue = maxMarketValues.find((maxMarketValue) => maxMarketValue.marketId == marketId);

      const marketName = this.marketMetadata.get(marketId)?.marketName ?? '0x';
      const marketSymbol = this.marketMetadata.get(marketId)?.symbol ?? 'INVALID';

      const marketData = {
        marketId: marketId,
        marketName: marketName,
        symbol: marketSymbol,
        feedId: this.marketMetadata.get(marketId)?.feedId,
        skew: marketSummary?.skew,
        size: marketSummary?.size,
        maxOpenInterest: marketSummary?.maxOpenInterest,
        interestRate: marketSummary?.interestRate,
        currentFundingRate: marketSummary?.currentFundingRate,
        currentFundingVelocity: marketSummary?.currentFundingVelocity,
        indexPrice: marketSummary?.indexPrice,
        skewScale: fundingParam?.skewScale,
        maxFundingVelocity: fundingParam?.maxFundingVelocity,
        makerFee: orderFee?.makerFeeRatio,
        takerFee: orderFee?.takerFeeRatio,
        maxMarketValue: maxMarketValue?.maxMarketValue,
      };

      this.marketsById.set(marketId, marketData);
      this.marketsByName.set(marketName, marketData);
      this.marketsBySymbol.set(marketSymbol, marketData);
    });

    return { marketsById: this.marketsById, marketsByName: this.marketsByName };
  }

  /**
   * Fetch the market summaries for an array of marketIds
   * @param marketIds Array of market ids to fetch
   * @returns Summary of market ids data fetched from the contract
   */
  public async getMarketSummaries(marketIds: number[]): Promise<MarketSummary[]> {
    // Intermediate interface to map the values from smart contract types to sdk types
    // i.e to convert bigint values to formatted values in sdk
    interface MarketSummaryResponse {
      skew: bigint;
      size: bigint;
      maxOpenInterest: bigint;
      currentFundingRate: bigint;
      currentFundingVelocity: bigint;
      indexPrice: bigint;
    }

    const oracleCalls = await this.prepareOracleCall(marketIds);
    const perpsMarketProxy = await this.sdk.contracts.getPerpsMarketProxyInstance();

    const interestRate = await this.sdk.utils.callErc7412(
      perpsMarketProxy.address,
      perpsMarketProxy.abi,
      'interestRate',
      [],
      oracleCalls,
    );

    const marketSummariesInput = marketIds.map((marketId) => [marketId]);
    const marketSummariesResponse: MarketSummaryResponse[] = (await this.sdk.utils.multicallErc7412(
      perpsMarketProxy.address,
      perpsMarketProxy.abi,
      'getMarketSummary',
      marketSummariesInput,
      oracleCalls,
    )) as MarketSummaryResponse[];

    if (marketIds.length !== marketSummariesResponse.length) {
      console.log('Inconsistent data');
    }

    const marketSummaries: MarketSummary[] = [];
    marketSummariesResponse.forEach((market, index) => {
      const marketId = marketIds[index];

      marketSummaries.push({
        marketId: marketId,
        marketName: this.marketsById.get(marketId)?.marketName,
        feedId: this.marketsById.get(marketId)?.feedId,
        indexPrice: Number(formatEther(market.indexPrice)),
        skew: Number(formatEther(market.skew)),
        size: Number(formatEther(market.size)),
        maxOpenInterest: Number(formatEther(market.maxOpenInterest)),
        interestRate: Number(formatEther(interestRate as bigint)),
        currentFundingRate: Number(formatEther(market.currentFundingRate)),
        currentFundingVelocity: Number(formatEther(market.currentFundingVelocity)),
      });
    });
    return marketSummaries;
  }

  /**
   * Fetch the market summary for a single market, including information about
   * the market's price, open interest, funding rate, and skew.
   * Provide either the `marketId` or `marketName`.
   * @param marketId Market id to fetch the summary
   * @param marketName Name of the market to fetch summary
   * @returns Summary of market data fetched from the contract
   */
  public async getMarketSummary(
    marketId: number | undefined = undefined,
    marketName: string | undefined = undefined,
  ): Promise<MarketSummary> {
    const { resolvedMarketId, resolvedMarketName } = this.resolveMarket(marketId, marketName);

    interface MarketSummaryResponse {
      skew: bigint;
      size: bigint;
      maxOpenInterest: bigint;
      currentFundingRate: bigint;
      currentFundingVelocity: bigint;
      indexPrice: bigint;
    }

    const oracleCalls = await this.prepareOracleCall([resolvedMarketId]);
    const perpsMarketProxy = await this.sdk.contracts.getPerpsMarketProxyInstance();

    const interestRate = await this.sdk.utils.callErc7412(
      perpsMarketProxy.address,
      perpsMarketProxy.abi,
      'interestRate',
      [],
      oracleCalls,
    );
    console.log('interestRate', interestRate);

    const marketSummaryResponse: MarketSummaryResponse = (await this.sdk.utils.callErc7412(
      perpsMarketProxy.address,
      perpsMarketProxy.abi,
      'getMarketSummary',
      [resolvedMarketId],
      oracleCalls,
    )) as MarketSummaryResponse;

    console.log('marketSummaryResponse', marketSummaryResponse);

    return {
      marketId: resolvedMarketId,
      marketName: resolvedMarketName,
      feedId: '',
      indexPrice: Number(formatEther(marketSummaryResponse.indexPrice)),
      skew: Number(formatEther(marketSummaryResponse.skew)),
      size: Number(formatEther(marketSummaryResponse.size)),
      maxOpenInterest: Number(formatEther(marketSummaryResponse.maxOpenInterest)),
      interestRate: Number(formatEther(interestRate as bigint)),
      currentFundingRate: Number(formatEther(marketSummaryResponse.currentFundingRate)),
      currentFundingVelocity: Number(formatEther(marketSummaryResponse.currentFundingVelocity)),
    } as MarketSummary;
  }

  /**
   * Fetch the settlement strategy for a market. Settlement strategies describe the
   * conditions under which an order can be settled.
   * Provide either a `marketId` or `marketName`
   * @param marketId Id of the market to get settlement strategy
   * @param marketName Name of the market to get settlement strategy
   * @returns Settlement strategy for market
   */
  public async getSettlementStrategy(
    settlementStrategyId: number,
    marketId: number | undefined = undefined,
    marketName: string | undefined = undefined,
  ): Promise<SettlementStrategy> {
    const { resolvedMarketId, resolvedMarketName } = this.resolveMarket(marketId, marketName);
    const perpsMarketProxy = await this.sdk.contracts.getPerpsMarketProxyInstance();

    interface SettlementStrategyResponse {
      strategyType?: number;
      settlementDelay?: bigint;
      settlementWindowDuration?: bigint;
      priceVerificationContract?: string;
      feedId?: string;
      settlementReward?: bigint;
      disabled?: boolean;
      commitmentPriceDelay?: bigint;
    }

    const settlementStrategy: SettlementStrategyResponse = (await this.sdk.utils.callErc7412(
      perpsMarketProxy.address,
      perpsMarketProxy.abi,
      'getSettlementStrategy',
      [resolvedMarketId, settlementStrategyId],
    )) as SettlementStrategyResponse;

    return {
      marketId: resolvedMarketId,
      marketName: resolvedMarketName,
      strategyType: settlementStrategy.strategyType,
      settlementDelay: Number(settlementStrategy.settlementDelay),
      settlementWindowDuration: Number(settlementStrategy.settlementWindowDuration),
      priceVerificationContract: settlementStrategy.priceVerificationContract,
      feedId: settlementStrategy.feedId,
      settlementReward: Number(formatEther(settlementStrategy.settlementReward ?? 0n)),
      disabled: settlementStrategy.disabled,
      commitmentPriceDelay: Number(settlementStrategy.commitmentPriceDelay),
    } as SettlementStrategy;
  }

  /**
   * Fetch the settlement strategies for an array of market ids. Settlement strategies describe the
   * conditions under which an order can be settled.
   * @param marketIds Array of marketIds to fetch settlement strategy
   * @returns Settlement strategy array for markets
   */
  public async getSettlementStrategies(marketIds: number[]): Promise<SettlementStrategy[]> {
    const perpsMarketProxy = await this.sdk.contracts.getPerpsMarketProxyInstance();

    interface SettlementStrategyResponse {
      strategyType?: number;
      settlementDelay?: bigint;
      settlementWindowDuration?: bigint;
      priceVerificationContract?: string;
      feedId?: string;
      settlementReward?: bigint;
      disabled?: boolean;
      commitmentPriceDelay?: bigint;
    }

    const settlementStrategies: SettlementStrategy[] = [];

    const argsList: [number, number][] = marketIds.map((marketId) => [marketId, 0]);

    const settlementStrategiesResponse: SettlementStrategyResponse[] = (await this.sdk.utils.multicallErc7412(
      perpsMarketProxy.address,
      perpsMarketProxy.abi,
      'getSettlementStrategy',
      argsList,
    )) as SettlementStrategyResponse[];

    settlementStrategiesResponse.forEach((strategy, index) => {
      settlementStrategies.push({
        marketId: marketIds[index],
<<<<<<< HEAD
=======
        marketName: this.marketMetadata.get(marketIds[index])?.marketName,
>>>>>>> 7bae154f
        strategyType: strategy.strategyType,
        settlementDelay: Number(strategy.settlementDelay),
        settlementWindowDuration: Number(strategy.settlementWindowDuration),
        priceVerificationContract: strategy.priceVerificationContract,
        feedId: strategy.feedId,
        settlementReward: Number(formatEther(strategy.settlementReward ?? 0n)),
        disabled: strategy.disabled,
        commitmentPriceDelay: Number(strategy.commitmentPriceDelay),
      });
    });
    return settlementStrategies;
  }

  /**
   * Fetch funding parameters for an array of market ids.
   * @param marketIds Array of marketIds to fetch settlement strategy
   * @returns Funding Parameters array for markets
   */
  public async getFundingParameters(marketIds: number[]): Promise<FundingParameters[]> {
    const perpsMarketProxy = await this.sdk.contracts.getPerpsMarketProxyInstance();

    type FundingParamsResponse = [bigint, bigint];
    const fundingParams: FundingParameters[] = [];

    const fundingParamsResponse = (await this.sdk.utils.multicallErc7412(
      perpsMarketProxy.address,
      perpsMarketProxy.abi,
      'getFundingParameters',
      marketIds,
    )) as FundingParamsResponse[];

    fundingParamsResponse.forEach((param, index) => {
      fundingParams.push({
        marketId: marketIds[index],
        skewScale: Number(formatEther(param[0])),
        maxFundingVelocity: Number(formatEther(param[1])),
      });
    });
    return fundingParams;
  }

  /**
   * Gets the order fees of a market.
   * @param marketIds Array of market ids.
   * @return Order fees array for markets
   */
  public async getOrderFees(marketIds: number[]): Promise<OrderFees[]> {
    const perpsMarketProxy = await this.sdk.contracts.getPerpsMarketProxyInstance();

    type OrderFeesResponse = [bigint, bigint];
    const orderFees: OrderFees[] = [];

    const orderFeesResponse = (await this.sdk.utils.multicallErc7412(
      perpsMarketProxy.address,
      perpsMarketProxy.abi,
      'getOrderFees',
      marketIds,
    )) as OrderFeesResponse[];

    orderFeesResponse.forEach((param, index) => {
      orderFees.push({
        marketId: marketIds[index],
        makerFeeRatio: Number(formatEther(param[0])),
        takerFeeRatio: Number(formatEther(param[1])),
      });
    });
    return orderFees;
  }

  /**
   * Gets the max size (in value) of an array of marketIds.
   * @param marketIds Array of market ids.
   * @return Max market size in market USD value for each market
   */
  public async getMaxMarketValues(marketIds: number[]): Promise<MaxMarketValue[]> {
    const perpsMarketProxy = await this.sdk.contracts.getPerpsMarketProxyInstance();

    const maxMarketValues: MaxMarketValue[] = [];

    const maxMarketValuesResponse = (await this.sdk.utils.multicallErc7412(
      perpsMarketProxy.address,
      perpsMarketProxy.abi,
      'getMaxMarketValue',
      marketIds,
    )) as bigint[];

    maxMarketValuesResponse.forEach((maxMarketValue, index) => {
      maxMarketValues.push({
        marketId: marketIds[index],
        maxMarketValue: Number(formatEther(maxMarketValue)),
      });
    });
    return maxMarketValues;
  }

  /**
   * Submit an order to the specified market. Keepers will attempt to fill the order
   * according to the settlement strategy. If ``desired_fill_price`` is provided, the order
   * will be filled at that price or better. If ``max_price_impact`` is provided, the
   * ``desired_fill_price`` is calculated from the current market price and the price impact.
   * @param size The size of the order to submit
   * @param settlementStrategyId The id of the settlement strategy to use
   * @param marketId The id of the market to submit the order to. If not provided, `marketName` must be provided
   * @param marketName The name of the market to submit the order to. If not provided, `marketId` must be provided.
   * @param accountId The id of the account to submit the order for. Defaults to `defaultAccountId`.
   * @param desiredFillPrice The max price for longs and minimum price for shorts. If not provided, one will be calculated based on `maxPriceImpact`
   * @param maxPriceImpact The maximum price impact to allow when filling the order as a percentage (1.0 = 1%). If not provided, it will inherit the default value from `snx.max_price_impact`
   * @param submit If ``true``, submit the transaction to the blockchain
   */
  public async commitOrder(
    size: number,
    settlementStrategyId: number = 0,
    marketId: number | undefined,
    marketName: string | undefined,
    accountId: bigint | undefined,
    desiredFillPrice: number | undefined,
    maxPriceImpact: number | undefined,
    submit: boolean = false,
  ) {
    const perpsMarketProxy = await this.sdk.contracts.getPerpsMarketProxyInstance();

    const { resolvedMarketId } = this.resolveMarket(marketId, marketName);
    if (desiredFillPrice != undefined && maxPriceImpact != undefined) {
      throw new Error('Cannot set both desiredFillPrice and maxPriceImpact');
    }
    const isShort = size < 0 ? -1 : 1;
    const sizeInWei = parseEther(Math.abs(size).toString()) * BigInt(isShort);
    let acceptablePrice: number;

    // If desired price is provided, use the provided price, else fetch price
    if (desiredFillPrice) {
      acceptablePrice = desiredFillPrice;
    } else {
      const updatedMaxPriceImpact = maxPriceImpact ?? 1; // @todo Replace with config value
      const marketSummary = await this.getMarketSummary(resolvedMarketId);
      const priceImpact = 1 + (isShort * updatedMaxPriceImpact) / 100;
      acceptablePrice = (marketSummary.indexPrice ?? 0) * priceImpact;
    }
    if (accountId == undefined) {
      accountId = this.defaultAccountId;
    }

    const txArgs = {
      marketId: resolvedMarketId,
      accountId: accountId,
      sizeDelta: sizeInWei,
      settlementStrategyId: settlementStrategyId,
      acceptablePrice: parseEther(acceptablePrice.toString()),
      trackingCode: this.sdk.trackingCode,
      referrer: this.sdk.referrer,
    };

    console.log('txArgs', txArgs);
    const tx = await this.sdk.utils.writeErc7412(perpsMarketProxy.address, perpsMarketProxy.abi, 'commitOrder', [
      txArgs,
    ]);
    if (submit) {
      console.log(
        `Committing order size ${sizeInWei} (${size}) to ${marketName} (id: ${resolvedMarketId}) for account ${accountId}`,
      );
      const txHash = this.sdk.executeTransaction(tx);
      console.log('Transaction hash for commit order tx: ', txHash);
      return txHash;
    } else {
      return tx;
    }
  }

  /**
   *   Fetches the open order for an account. Optionally fetches the settlement strategy,
   * which can be useful for order settlement and debugging.
   * @param accountId The id of the account. If not provided, the default account is used
   * @param fetchSettlementStrategy Flag to indicate whether to fetch the settlement strategy
   */
  public async getOrder(
    accountId: bigint | undefined = undefined,
    fetchSettlementStrategy: boolean = true,
  ): Promise<OrderData> {
    interface OrderCommitmentRequestRes {
      marketId: bigint;
      accountId: bigint;
      sizeDelta: bigint;
      settlementStrategyId: bigint;
      acceptablePrice: bigint;
      trackingCode: string;
      referrer: string;
    }

    interface AsyncOrderDataRes {
      commitmentTime: bigint;
      request: OrderCommitmentRequestRes;
    }

    const perpsMarketProxy = await this.sdk.contracts.getPerpsMarketProxyInstance();

    if (accountId == undefined) {
      accountId = this.defaultAccountId;
    }
    const orderResponse = (await this.sdk.utils.callErc7412(
      perpsMarketProxy.address,
      perpsMarketProxy.abi,
      'getOrder',
      [accountId],
    )) as AsyncOrderDataRes;
    const orderReq = orderResponse.request;

    const orderData: OrderData = {
      marketId: Number(orderReq.marketId),
      commitmentTime: Number(orderResponse.commitmentTime),
      accountId: orderReq.accountId,
      sizeDelta: Number(formatEther(orderReq.sizeDelta)),
      settlementStrategyId: Number(orderReq.settlementStrategyId),
      acceptablePrice: Number(orderReq.acceptablePrice),
      trackingCode: orderReq.trackingCode,
      referrer: orderReq.referrer,
    };

    if (fetchSettlementStrategy) {
      const strategy = await this.getSettlementStrategy(
        Number(orderReq.settlementStrategyId),
        Number(orderReq.marketId),
      );
      orderData.settlementStrategy = strategy;
    }
    return orderData;
  }

  /**
   * Fetch information about an account's margin requirements and balances.
   * Accounts must maintain an ``available_margin`` above the ``maintenance_margin_requirement``
   * to avoid liquidation. Accounts with ``available_margin`` below the ``initial_margin_requirement``
   * can not interact with their position unless they deposit more collateral.
   * @param accountId  The id of the account to fetch the margin info for. If not provided, the default account is used
   */
  public async getMarginInfo(accountId: bigint | undefined = undefined): Promise<CollateralData> {
    if (accountId == undefined) {
      accountId = this.defaultAccountId;
    }

    const marketProxy = await this.sdk.contracts.getPerpsMarketProxyInstance();

    const functionNames: string[] = [];
    const argsList: unknown[] = [];

    // 0. Get Total collateral value
    functionNames.push('totalCollateralValue');
    argsList.push([accountId]);

    // 1. Get available margin
    functionNames.push('getAvailableMargin');
    argsList.push([accountId]);

    // 2. Get withdrawable margin
    functionNames.push('getWithdrawableMargin');
    argsList.push([accountId]);

    // 3. Get required margins
    functionNames.push('getRequiredMargins');
    argsList.push([accountId]);

    // 4. Get account collateral ids
    functionNames.push('getAccountCollateralIds');
    argsList.push([accountId]);

    // // 5. Get account debt
    // functionNames.push('debt');
    // argsList.push([accountId]);

    const oracleCalls = await this.prepareOracleCall();

    const multicallResponse: unknown[] = await this.sdk.utils.multicallMultifunctionErc7412(
      marketProxy.address,
      marketProxy.abi,
      functionNames,
      argsList,
      oracleCalls,
    );

    const totalCollateralValue = multicallResponse.at(0) as bigint;
    const availableMargin = multicallResponse.at(1) as bigint;
    const withdrawableMargin = multicallResponse.at(2) as bigint;

    // returns (uint256 requiredInitialMargin,uint256 requiredMaintenanceMargin,uint256 maxLiquidationReward)
    const requiredMarginsResponse = multicallResponse.at(3) as bigint[];
    const requiredInitialMargin = requiredMarginsResponse.at(0) as bigint;
    const requiredMaintenanceMargin = requiredMarginsResponse.at(1) as bigint;
    const maxLiquidationReward = requiredMarginsResponse.at(2) as bigint;

    // returns and array of collateral ids(uint256[] memory)
    const collateralIds = multicallResponse.at(4) as bigint[];

    // @todo Check why 'debt' function doesn't exist on ABI. Get debt

    let collateralAmountsRecord: Record<number, number> = [];

    if (collateralIds.length != 0) {
      const inputs = collateralIds.map((id) => {
        return [accountId, id];
      });
      console.log(inputs);
      const collateralAmounts = (await this.sdk.utils.multicallErc7412(
        marketProxy.address,
        marketProxy.abi,
        'getCollateralAmount',
        inputs,
        oracleCalls,
      )) as bigint[];

      collateralIds.map((collateralId, index) => {
        return [collateralId, formatEther(collateralAmounts.at(index) ?? 0n)];
      });
    }

    const marginInfo: CollateralData = {
      totalCollateralValue: convertWeiToEther(totalCollateralValue),
      collateralBalances: collateralAmountsRecord,
      debt: 0,
      availableMargin: convertWeiToEther(availableMargin),
      withdrawableMargin: convertWeiToEther(withdrawableMargin),
      initialMarginRequirement: convertWeiToEther(requiredInitialMargin),
      maintenanceMarginRequirement: convertWeiToEther(requiredMaintenanceMargin),
      maxLiquidationReward: convertWeiToEther(maxLiquidationReward),
    };

    console.log('marginInfo', marginInfo);
    return marginInfo;
  }

  /**
   * Move collateral in or out of a specified perps account. The ``market_id`` or ``market_name``
   * must be provided to specify the collateral type.
   * Provide either a ``market_id`` or a ``market_name``.  Note that the ``market_id`` here refers
   * to the spot market id, not the perps market id. Make sure to approve the market proxy to transfer
   * tokens of the collateral type before calling this function.
   * @param amount The amount of collateral to move. Positive values deposit collateral, negative values withdraw collateral
   * @param marketId The id of the market to move collateral for
   * @param marketName The name of the market to move collateral for.
   * @param accountId The id of the account to move collateral for. If not provided, the default account is used.
   * @param submit If ``True``, submit the transaction to the blockchain.
   */
  public async modifyCollateral(
    amount: number,
    marketId: number | undefined = undefined,
    marketName: string | undefined = undefined,
    accountId: bigint | undefined = undefined,
    submit: boolean = false,
  ) {
    const marketProxy = await this.sdk.contracts.getPerpsMarketProxyInstance();

    const { resolvedMarketId, resolvedMarketName } = this.resolveMarket(marketId, marketName);
    console.log('resolvedMarketId', resolvedMarketId);
    console.log('resolvedMarketName', resolvedMarketName);

    if (accountId == undefined) {
      accountId = this.defaultAccountId;
    }

    const tx = await this.sdk.utils.writeErc7412(marketProxy.address, marketProxy.abi, 'modifyCollateral', [
      accountId,
      resolvedMarketId,
      parseUnits(amount.toString(), 6),
    ]);

    if (submit) {
      const txHash = await this.sdk.executeTransaction(tx);
      console.log(`Transferring ${amount} ${resolvedMarketName} for account ${accountId}`);
      console.log('Modify collateral tx: ', txHash);
      return txHash;
    } else {
      return tx;
    }
  }

  /**
   * Fetch the balance of each collateral type for an account.
   * @param accountId The id of the account to fetch the collateral balances for. If not provided, the default account is used.
   */
  public async getCollateralBalances(accountId: bigint | undefined = undefined) {
    const marketProxy = await this.sdk.contracts.getPerpsMarketProxyInstance();
    if (accountId == undefined) {
      accountId = this.defaultAccountId;
    }

    // @todo Add function in spot to get market ids
  }

  /**
   * Check if an `accountId` is eligible for liquidation.
   * @param accountId The id of the account to check. If not provided, the default account is used.
   * @returns
   */
  public async getCanLiquidate(accountId: bigint | undefined = undefined): Promise<boolean> {
    if (accountId == undefined) {
      accountId = this.defaultAccountId;
    }

    const oracleCalls = await this.prepareOracleCall();
    const perpsMarketProxy = await this.sdk.contracts.getPerpsMarketProxyInstance();

    const canBeLiquidated = (await this.sdk.utils.callErc7412(
      perpsMarketProxy.address,
      perpsMarketProxy.abi,
      'canLiquidate',
      [accountId],
      oracleCalls,
    )) as boolean;
    console.log('canBeLiquidated', canBeLiquidated);
    return canBeLiquidated;
  }

  /**
   * Check if a batch of `accountId`'s are eligible for liquidation.
   * @param accountIds An array of account ids
   * @returns
   */
  public async getCanLiquidates(
    accountIds: bigint[] | undefined = undefined,
  ): Promise<{ accountId: bigint; canLiquidate: boolean }[]> {
    const perpsMarketProxy = await this.sdk.contracts.getPerpsMarketProxyInstance();
    if (accountIds == undefined) {
      if (this.defaultAccountId != undefined) {
        accountIds = this.accountIds;
      } else {
        throw new Error('Invalid account ID');
      }
    }

    const oracleCalls = await this.prepareOracleCall();

    // Format the args to the required array format
    const input = accountIds.map((accountId) => [accountId]);

    const canLiquidatesResponse = (await this.sdk.utils.multicallErc7412(
      perpsMarketProxy.address,
      perpsMarketProxy.abi,
      'canLiquidate',
      input,
      oracleCalls,
    )) as boolean[];

    const canLiquidates = canLiquidatesResponse.map((response, index) => {
      return {
        accountId: accountIds.at(index) ?? 0n,
        canLiquidate: response,
      };
    });

    console.log('canLiquidates', canLiquidates);
    return canLiquidates;
  }

  /**
   * Fetch the position for a specified account and market. The result includes the unrealized
   * pnl since the last interaction with this position, any accrued funding, and the position size.
   * Provide either a ``marketId`` or a ``marketName``::
   * @param marketId The id of the market to fetch the position for.
   * @param marketName The name of the market to fetch the position for.
   * @param accountId The id of the account to fetch the position for. If not provided, the default account is used.
   */
  public async getOpenPosition(
    marketId: number | undefined = undefined,
    marketName: string | undefined = undefined,
    accountId: bigint | undefined = undefined,
  ): Promise<OpenPositionData> {
    const marketProxy = await this.sdk.contracts.getPerpsMarketProxyInstance();
    if (accountId == undefined) {
      accountId = this.defaultAccountId;
    }
    const { resolvedMarketId, resolvedMarketName } = this.resolveMarket(marketId, marketName);
    const oracleCalls = await this.prepareOracleCall([resolvedMarketId]);

    // Smart contract response:
    // returns (int256 totalPnl, int256 accruedFunding, int128 positionSize, uint256 owedInterest);
    const response = (await this.sdk.utils.callErc7412(
      marketProxy.address,
      marketProxy.abi,
      'getOpenPosition',
      [accountId, resolvedMarketId],
      oracleCalls,
    )) as bigint[];

    const openPositionData: OpenPositionData = {
      marketId: resolvedMarketId,
      marketName: resolvedMarketName,
      totalPnl: convertWeiToEther(response.at(0)),
      accruedFunding: convertWeiToEther(response.at(1)),
      positionSize: convertWeiToEther(response.at(2)),
      owedInterest: convertWeiToEther(response.at(3)),
    };
    console.log('openPositionData', openPositionData);
    return openPositionData;
  }

  /**
   * Fetch positions for an array of specified markets. The result includes the unrealized
   * pnl since the last interaction with this position, any accrued funding, and the position size.
   * Provide either an array of ``marketIds`` or a ``marketNames``::
   * @param marketIds Array of market ids to fetch the position for.
   * @param marketNames Array of market names to fetch the position for.
   * @param accountId The id of the account to fetch the position for. If not provided, the default account is used.
   */
  public async getOpenPositions(
    marketIds: number[] | undefined = undefined,
    marketNames: string[] | undefined = undefined,
    accountId: bigint | undefined = undefined,
  ): Promise<OpenPositionData[]> {
    const marketProxy = await this.sdk.contracts.getPerpsMarketProxyInstance();
    if (accountId == undefined) {
      accountId = this.defaultAccountId;
    }

    // If market ids and market names both are undefined, then fetch all markets
    if (marketIds == undefined && marketNames == undefined) {
      marketIds = Array.from(this.marketsById.keys());
      marketNames = Array.from(this.marketsByName.keys());
    } else if (marketNames != undefined && marketIds == undefined) {
      marketIds = marketNames.map((marketName) => {
        return this.resolveMarket(undefined, marketName).resolvedMarketId;
      });
    }
    const oracleCalls = await this.prepareOracleCall(marketIds);

    const inputs = marketIds?.map((marketId) => {
      return [accountId, marketId];
    }) as unknown[];

    // Smart contract response:
    // returns (int256 totalPnl, int256 accruedFunding, int128 positionSize, uint256 owedInterest);
    const response = (await this.sdk.utils.multicallErc7412(
      marketProxy.address,
      marketProxy.abi,
      'getOpenPosition',
      inputs,
      oracleCalls,
    )) as bigint[][];

    const openPositionsData: OpenPositionData[] = [];
    response.forEach((positionData, idx) => {
      const marketId = marketIds?.at(idx) ?? 0;
      const positionSize = convertWeiToEther(positionData.at(2));
      if (Math.abs(positionSize) > 0) {
        openPositionsData.push({
          marketId: marketId,
          marketName: this.marketsById.get(marketId)?.marketName ?? 'Unresolved market',
          totalPnl: convertWeiToEther(positionData.at(0)),
          accruedFunding: convertWeiToEther(positionData.at(1)),
          positionSize: positionSize,
          owedInterest: convertWeiToEther(positionData.at(3)),
        });
      }
    });
    return openPositionsData;
  }

  /**
   * Get a quote for the size of an order in a specified market. The quote includes the provided price
   * and the fill price of the order after price impact. If a price is not provided, a price will be fetched
   * from Pyth. Provide either a ``marketId`` or ``marketName``.
   * @param size The size of the order to quote.
   * @param price The price to quote the order at. If not provided, the current market price is used
   * @param marketId The id of the market to quote the order for
   * @param marketName The name of the market to quote the order for
   * @param accountId The id of the account to quote the order for. If not provided, the default account is used
   * @param settlementStrategyId The id of the settlement strategy to use for the settlement reward calculation
   * @param includeRequiredMargin If ``true``, include the required margin for the account in the quote.
   */
  public async getQuote(
    size: number,
    price?: number,
    marketId: number | undefined = undefined,
    marketName: string | undefined = undefined,
    accountId: bigint | undefined = undefined,
    settlementStrategyId: number = 0,
    includeRequiredMargin: boolean = true,
  ): Promise<OrderQuote> {
    if (accountId == undefined) {
      accountId = this.defaultAccountId;
    }

    const marketProxy = await this.sdk.contracts.getPerpsMarketProxyInstance();
    const { resolvedMarketId } = this.resolveMarket(marketId, marketName);

    const feedId = this.marketsById.get(resolvedMarketId)?.feedId;
    if (feedId == undefined) {
      throw new Error('Invalid feed id received from market data');
    }

    const oracleCalls = await this.prepareOracleCall([resolvedMarketId]);

    if (price == undefined) {
      const publishTimestamp = Math.floor(Date.now() / 1000) - 30;
      const pythPrice = await this.sdk.pyth.pythConnection.getPriceFeed(feedId, publishTimestamp);

      try {
        const priceUnchecked = pythPrice.getPriceUnchecked();
        price = Number(formatUnits(BigInt(priceUnchecked.price), Math.abs(priceUnchecked.expo)));
      } catch (error) {
        throw error;
      }
    }

    // Smart contract call returns (uint256 orderFees, uint256 fillPrice)
    const orderFeesWithPriceResponse = (await this.sdk.utils.callErc7412(
      marketProxy.address,
      marketProxy.abi,
      'computeOrderFeesWithPrice',
      [resolvedMarketId, convertEtherToWei(size), convertEtherToWei(price)],
      oracleCalls,
    )) as [bigint, bigint];

    const settlementRewardCost = (await this.sdk.utils.callErc7412(
      marketProxy.address,
      marketProxy.abi,
      'getSettlementRewardCost',
      [resolvedMarketId, settlementStrategyId],
      oracleCalls,
    )) as bigint;

    const orderQuote: OrderQuote = {
      orderSize: size,
      indexPrice: price,
      orderFees: convertWeiToEther(orderFeesWithPriceResponse[0]),
      settlementRewardCost: convertWeiToEther(settlementRewardCost),
      fillPrice: convertWeiToEther(orderFeesWithPriceResponse[1]),
    };

    if (includeRequiredMargin && accountId) {
      const requiredMargin = (await this.sdk.utils.callErc7412(
        marketProxy.address,
        marketProxy.abi,
        'requiredMarginForOrderWithPrice',
        [accountId, resolvedMarketId, convertEtherToWei(size), convertEtherToWei(price)],
        oracleCalls,
      )) as bigint;

      orderQuote.requiredMargin = convertWeiToEther(requiredMargin);
    }
    return orderQuote;
  }

  // @todo Function `debt` not found for ABI
  /**
   * Returns the debt of the account id
   * @param accountId The id of the account to get the debt for. If not provided, the default account is used.
   * @returns debt Account debt in ether
   */
  public async getDebt(accountId: bigint | undefined = undefined): Promise<number> {
    const marketProxy = await this.sdk.contracts.getPerpsMarketProxyInstance();
    if (accountId == undefined) {
      accountId = this.defaultAccountId;
    }

    const debt = (await this.sdk.utils.callErc7412(marketProxy.address, marketProxy.abi, 'debt', [
      accountId,
    ])) as bigint;
    console.log('Account Debt: ', debt);
    return convertWeiToEther(debt);
  }

  // @todo Function `payDebt` not found for ABI
  /**
   * Pay the debt of a perps account. If no amount is provided, the full debt
   * of the account is repaid. Make sure to approve the proxy to transfer sUSD before
   * calling this function.
   * @param amount The amount of debt to repay. If not provided, the full debt is repaid.
   * @param accountId The id of the account to repay the debt for. If not provided, the default account is used.
   * @param submit If ``true``, submit the transaction to the blockchain. If not provided, transaction object is returned
   */
  public async payDebt(
    amount: number | undefined = undefined,
    accountId: bigint | undefined = undefined,
    submit: boolean = false,
  ) {
    const marketProxy = await this.sdk.contracts.getPerpsMarketProxyInstance();
    if (accountId == undefined) {
      accountId = this.defaultAccountId;
    }

    if (amount == undefined) {
      // amount = await this.getDebt(accountId);
      amount = 0;
    }
    const tx = await this.sdk.utils.writeErc7412(marketProxy.address, marketProxy.abi, 'payDebt', [
      accountId,
      convertEtherToWei(amount),
    ]);

    if (submit) {
      console.log(`Repaying debt of ${amount} for account ${accountId}`);
      const txHash = await this.sdk.executeTransaction(tx);
      console.log('Repay debt transaction: ', txHash);
      return txHash;
    } else {
      return tx;
    }
  }

  /**
   * Submit a liquidation for an account, or static call the liquidation function to fetch
   * the liquidation reward. The static call is important for accounts which have been
   * partially liquidated. Due to the throughput limit on liquidated value, the static call
   * returning a nonzero value means more value can be liquidated (and rewards collected).
   * This function can not be called if ``submit`` and ``staticCall`` are true.
   * @param accountId The id of the account to liquidate. If not provided, the default account is used.
   * @param submit If ``true``, submit the transaction to the blockchain.
   * @param staticCall If ``true``, static call the liquidation function to fetch the liquidation reward.
   */
  public async liquidate(
    accountId: bigint | undefined = undefined,
    submit: boolean = false,
    staticCall: boolean = false,
  ) {
    const marketProxy = await this.sdk.contracts.getPerpsMarketProxyInstance();
    if (accountId == undefined) {
      accountId = this.defaultAccountId;
    }

    if (submit && staticCall) {
      throw new Error('Cannot submit and use static call in the same transaction');
    }

    if (staticCall) {
      const liquidationReward = (await this.sdk.utils.callErc7412(marketProxy.address, marketProxy.abi, 'liquidate', [
        accountId,
      ])) as bigint;
      return convertWeiToEther(liquidationReward);
    } else {
      const tx = await this.sdk.utils.writeErc7412(marketProxy.address, marketProxy.abi, 'liquidate', [accountId]);
      if (submit) {
        console.log('Liquidating account :', accountId);
        const txHash = await this.sdk.executeTransaction(tx);
        console.log('Liquidate transaction: ', txHash);
        return txHash;
      } else {
        return tx;
      }
    }
  }

  /**
   * Settles an order using ERC7412 by handling ``OracleDataRequired`` errors and forming a multicall.
   * If the order is not yet ready to be settled, this function will wait until the settlement time.
   * If the transaction fails, this function will retry until the max number of tries is reached with a
   * configurable delay.
   * @param accountId The id of the account to settle. If not provided, the default account is used.
   * @param submit If ``true``, submit the transaction to the blockchain.
   * @param maxTxTries The max number of tries to submit the transaction
   * @param txDelay The delay in seconds between transaction submissions.
   */
  public async settleOrder(
    accountId: bigint | undefined = undefined,
    submit: boolean = false,
    maxTxTries: number = 3,
    txDelay: number = 2,
  ) {
    const marketProxy = await this.sdk.contracts.getPerpsMarketProxyInstance();

    if (accountId == undefined) {
      accountId = this.defaultAccountId;
    }

    const order = await this.getOrder(accountId);
    const settlementStrategy = order.settlementStrategy;
    const settlementTime = order.commitmentTime + (settlementStrategy?.settlementDelay ?? 0);
    const expirationTime = order.commitmentTime + (settlementStrategy?.settlementWindowDuration ?? 0);
    const currentTimestamp = Math.floor(Date.now() / 1000);

    if (order.sizeDelta == 0) {
      throw new Error(`Order is already settled for account ${accountId}`);
    } else if (settlementTime > currentTimestamp) {
      const duration = settlementTime - currentTimestamp;
      console.log(`Waiting ${duration} seconds to settle order`);
      await sleep(duration);
    } else if (expirationTime < currentTimestamp) {
      throw new Error(`Order has expired for account ${accountId}`);
    } else {
      console.log('Order is ready to be settled');
    }

    let totalTries = 0;
    let tx;
    while (totalTries < maxTxTries) {
      try {
        tx = await this.sdk.utils.writeErc7412(marketProxy.address, marketProxy.abi, 'settleOrder', [accountId]);
      } catch (error) {
        console.log('Settle order error: ', error);
        totalTries += 1;
        sleep(txDelay);
        continue;
      }

      if (submit) {
        console.log(`Settling order for account ${accountId}`);
        const txHash = await this.sdk.executeTransaction(tx);
        console.log('Settle txHash: ', txHash);

        const updatedOrder = await this.getOrder(accountId);
        if (updatedOrder.sizeDelta == 0) {
          console.log('Order settlement successful for account ', accountId);
          return txHash;
        }

        // If order settlement failed, retry after a delay
        totalTries += 1;
        if (totalTries > maxTxTries) {
          throw new Error('Failed to settle order');
        } else {
          console.log(`Failed to settle order, waiting ${txDelay} seconds and retrying`);
          sleep(txDelay);
        }
      } else {
        return tx;
      }
    }
  }
}<|MERGE_RESOLUTION|>--- conflicted
+++ resolved
@@ -542,10 +542,6 @@
     settlementStrategiesResponse.forEach((strategy, index) => {
       settlementStrategies.push({
         marketId: marketIds[index],
-<<<<<<< HEAD
-=======
-        marketName: this.marketMetadata.get(marketIds[index])?.marketName,
->>>>>>> 7bae154f
         strategyType: strategy.strategyType,
         settlementDelay: Number(strategy.settlementDelay),
         settlementWindowDuration: Number(strategy.settlementWindowDuration),
