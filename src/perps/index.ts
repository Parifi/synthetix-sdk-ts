--- conflicted
+++ resolved
@@ -1,8 +1,4 @@
-<<<<<<< HEAD
-import { Address, encodeFunctionData, formatEther, formatUnits, getAbiItem, Hex } from 'viem';
-=======
-import { encodeFunctionData, erc20Abi, formatEther, getAbiItem, Hex } from 'viem';
->>>>>>> 0df94432
+import { encodeFunctionData, erc20Abi, formatEther, formatUnits, getAbiItem, Hex } from 'viem';
 import { SynthetixSdk } from '..';
 import {
   CollateralData,
@@ -48,13 +44,10 @@
 import { Market } from '../utils/market';
 import { PERPS_PERMISSIONS } from '../constants/perpsPermissions';
 import { MetadataResponse, PythPriceId } from '../interface/Markets';
-<<<<<<< HEAD
-import { DEFAULT_DECIMALS } from '../constants';
-=======
 import { erc20StateOverrideBalanceAndAllowance } from '../utils/override';
 import { SYNTHETIX_ZAP_ABI } from '../contracts/abis/zap';
 import { SYNTHETIX_ZAP } from '../contracts/addreses/zap';
->>>>>>> 0df94432
+import { DEFAULT_DECIMALS } from '../constants';
 
 /**
  * Class for interacting with Synthetix Perps V3 contracts
