--- conflicted
+++ resolved
@@ -77,11 +77,7 @@
   // === READ CALLS ===
 
   async initPerps() {
-<<<<<<< HEAD
-=======
     if (this.isInitialized) return;
-    await this.getMarkets();
->>>>>>> 317d6207
     await this.getAccountIds();
 
     // Check if the Multicollateral is enabled
@@ -163,7 +159,6 @@
     const perpsMarketProxy = await this.sdk.contracts.getPerpsMarketProxyInstance();
     const marketIdResponse: bigint[] = (await perpsMarketProxy.read.getMarkets()) as bigint[];
 
-<<<<<<< HEAD
     const marketMetadataResponse = (await this.sdk.utils.multicallErc7412({
       contractAddress: perpsMarketProxy.address,
       abi: perpsMarketProxy.abi,
@@ -176,34 +171,6 @@
       .filter((id, index) => {
         const name = marketMetadataResponse[index][0];
         const symbol = marketMetadataResponse[index][1];
-=======
-    // Response type from metadata smart contract call - [MarketName, MarketSymbol]
-    type MetadataResponse = [string, string];
-
-    const [marketMetadataResponse, settlementStrategies] = await Promise.all([
-      this.sdk.utils.multicallErc7412({
-        contractAddress: perpsMarketProxy.address,
-        abi: perpsMarketProxy.abi,
-        functionName: 'metadata',
-        args: marketIds as unknown[],
-      }) as Promise<MetadataResponse[]>,
-      this.getSettlementStrategies(marketIds),
-    ]);
-
-    const pythPriceIds: { symbol: string; feedId: string }[] = [];
-
-    // Set market metadata for all markets and populate Pyth price ids
-    marketMetadataResponse.forEach((market, index) => {
-      const marketName = market[0];
-      const marketSymbol = market[1];
-      const settlementStrategy = settlementStrategies.find((strategy) => strategy.marketId == marketIds[index]);
-
-      this.marketMetadata.set(marketIds[index], {
-        marketName: marketName,
-        symbol: marketSymbol,
-        feedId: settlementStrategy?.feedId ?? '0x',
-      });
->>>>>>> 317d6207
 
         return name == marketIdOrName || symbol == marketIdOrName || id == marketIdOrName;
       });
