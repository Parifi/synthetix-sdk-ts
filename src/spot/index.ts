import { Address, ContractFunctionParameters, encodeFunctionData, erc20Abi, getContract, Hex, maxUint256 } from 'viem';
import { SynthetixSdk } from '..';
import { SpotMarketData } from '../perps/interface';
import { ZERO_ADDRESS } from '../constants';
import { convertEtherToWei, convertWeiToEther, sleep } from '../utils';
import { SpotSettlementStrategy, SpotOrder, Side } from './interface';
import {
  Approve,
  AtomicOrder,
  CommitOrderSpot,
  GetOrder,
  GetSettlementStrategies,
  GetSettlementStrategy,
  SettlementStrategyResponse,
  SettleOrder,
  Wrap,
} from '../interface/Spot';
import { Market } from '../utils/market';
import { MarketIdOrName, OverrideParamsWrite, WriteReturnType } from '../interface/commonTypes';
import { Call3Value } from '../interface/contractTypes';

/**
 * Class for interacting with Synthetix V3 spot market contracts.
 * Provider methods for wrapping and unwrapping assets, approvals, atomic orders, and async orders.
 * Use ``get`` methods to fetch information about balances, allowances, and markets
 * const { marketsById, marketsByName } = await sdk.perps.getMarkets();
 *
 * Other methods prepare transactions, and submit them to your RPC.
 * An instance of this module is available as ``sdk.spot``. If you are using a network without
 * spot contracts deployed, the contracts will be unavailable and the methods will raise an error.
 * The following contracts are required:
 * - SpotMarketProxy
 */
export class Spot extends Market<SpotMarketData> {
  sdk: SynthetixSdk;
  defaultAccountId?: bigint;
  accountIds: bigint[];

  asyncOrderEnabled: boolean = false;
  disabledMarkets: number[] = [];

  constructor(synthetixSdk: SynthetixSdk) {
    super(synthetixSdk);
    this.sdk = synthetixSdk;
    this.accountIds = [];

    if (synthetixSdk.rpcConfig.chainId == 42161 || synthetixSdk.rpcConfig.chainId == 421614) {
      this.asyncOrderEnabled = true;
    }
  }

  async initSpot() {
    await this.getMarkets();
  }

  public async getMarket(marketIdOrName: MarketIdOrName): Promise<SpotMarketData> {
    const market = this.marketsById.get(Number(marketIdOrName)) ?? this.marketsByName.get(marketIdOrName as string);
    if (!market) throw new Error(`Invalid market id or name: ${marketIdOrName}`);

<<<<<<< HEAD
    return market;
=======
    this.sdk.logger.warn(`Spot market ${marketIdOrName} not available. Available markets: ${this.marketsById}`);
    throw new Error(`Invalid market id or name: ${marketIdOrName}`);
>>>>>>> 83d1d5e7
  }

  /**
   * Fetches contracts and metadata about all spot markets on the network. This includes
   * the market id, synth name, contract address, and the underlying synth contract. Each
   * synth is an ERC20 token, so these contracts can be used for transfers and allowances.
   * The metadata is also used to simplify interactions in the SDK by mapping market ids
   * and names to their metadata
   * For example:
   *    sdk.spot.wrap(100, market_name='sUSDC', submit=True)
   * This will look up the market id for the sUSDC market and use that to wrap 100 USDC into sUSDC.
   * The market metadata is returned from the method as a mapping object of two dictionaries/records.
   * The first is keyed by ``marketsById`` and the second is keyed by ``marketsByName``
   * For example: sdk.spot.marketsByName
   * Response: {
      'sUSD' => {
        marketId: 0,
        marketName: 'sUSD',
        contractAddress: '0x682f0d17feDC62b2a0B91f8992243Bf44cAfeaaE'
      },

   * Example:  sdk.spot.marketsById
   * Response: {
      0 => {
        marketId: 0,
        marketName: 'sUSD',
        contractAddress: '0x682f0d17feDC62b2a0B91f8992243Bf44cAfeaaE'
      },...
   */
  public async getMarkets(): Promise<{
    marketsById: Map<number, SpotMarketData>;
    marketsByName: Map<string, SpotMarketData>;
  }> {
    // Initialize markets with defaults
    const usdProxy = await this.sdk.contracts.getUSDProxyInstance();
    this.marketsById.set(0, {
      marketId: 0,
      marketName: 'sUSD',
      symbol: 'sUSD',
      contractAddress: usdProxy.address,
    });

    this.marketsByName.set('sUSD', {
      marketId: 0,
      marketName: 'sUSD',
      symbol: 'sUSD',
      contractAddress: usdProxy.address,
    });

    const spotProxy = await this.sdk.contracts.getSpotMarketProxyInstance();
    const finalSynths: SpotMarketData[] = [];

    // Iterate through all the market IDs until ADDRESS_ZERO is returned
    const MAX_MARKETS = 100;
    const ITEMS_PER_ITER = 5;

    for (let index = 0; index < MAX_MARKETS; index += ITEMS_PER_ITER) {
      const argsList = Array.from({ length: ITEMS_PER_ITER }, (_, i) => index + i);
      const synthAddresses = (await this.sdk.utils.multicallErc7412({
        contractAddress: spotProxy.address,
        abi: spotProxy.abi,
        functionName: 'getSynth',
        args: argsList,
      })) as Address[];

      synthAddresses.forEach((synthAddress, idx) => {
        // Filter disabled and invalid markets
        const isMarketDisabled = this.disabledMarkets.includes(argsList[idx]);
        if (synthAddress != ZERO_ADDRESS && !isMarketDisabled) {
          finalSynths.push({
            marketId: argsList[idx],
            contractAddress: synthAddress,
          });
        }
      });

      // Do not query additional markets if the last fetched market was zero address
      if (synthAddresses.at(-1) == ZERO_ADDRESS) {
        break;
      }
    }

    let settlementStrategies: SpotSettlementStrategy[];
    if (this.asyncOrderEnabled) {
      // const marketIds = Array.from(finalSynths.keys());
      // Get settlement strategies
      // settlementStrategies = await this.getSettlementStrategies(0, marketIds);
    } else {
      this.sdk.logger.info('Async orders not enabled on network ', this.sdk.rpcConfig.chainId);
    }

    // Query ERC20 contract for market details for each synth
    const multicallInputs: ContractFunctionParameters[] = [];
    finalSynths.forEach((synth) => {
      multicallInputs.push({
        address: synth.contractAddress as Address,
        abi: erc20Abi,
        functionName: 'symbol',
      });
    });

    const synthSymbols = await this.sdk.publicClient.multicall({
      contracts: multicallInputs,
    });

    finalSynths.forEach((synth, idx) => {
      if (synthSymbols.at(idx)?.status == 'success') {
        const name = synthSymbols.at(idx)?.result as string;
        synth.marketName = name;
        synth.symbol = name.slice(1); // Example: Remove initial character 's' from sETH.
      }
    });

    // Populate the final market objects
    finalSynths.forEach((synth) => {
      if (settlementStrategies != undefined && settlementStrategies.length > 0) {
        const strategy = settlementStrategies.find((strategy) => strategy.marketId == synth.marketId);
        synth.settlementStrategy = strategy;
      }
      this.marketsById.set(synth.marketId, synth);
      this.marketsByName.set(synth.marketName ?? 'INVALID', synth);
    });

    return { marketsById: this.marketsById, marketsByName: this.marketsByName };
  }

  /**
   * @name getSynthContract
   * @description This function retrieves the Synth contract for a given market based on its ID or name. It returns the Synth contract instance.
   * @param {MarketIdOrName} marketIdOrName - The unique identifier or name of the market.
   * @returns {Contract<Synth>} - An instance of the Synth contract associated with the provided market.
   */
  public async getSynthContract(marketIdOrName: MarketIdOrName) {
    const { resolvedMarketId } = await this.resolveMarket(marketIdOrName);

    const contractAddress = this.marketsById.get(resolvedMarketId)?.contractAddress;
    if (contractAddress == undefined) {
      throw new Error('Invalid market - contractAddress');
    }

    const synthContract = getContract({
      address: contractAddress as Hex,
      abi: erc20Abi,
      client: this.sdk.publicClient,
    });
    return synthContract;
  }

  /**
   * Get the balance of a spot synth. Provide either a ``marketId`` or ``marketName``
   * to choose the synth.
   * @param {string} address The address to check the balance of. If not provided, the
   * current account will be used.
   * @param {MarketIdOrName} marketIdOrName - The unique identifier or name of the market.
   * @returns {number} The balance of the synth in ether.
   */
  public async getBalance(address: string = this.sdk.accountAddress, marketIdOrName: MarketIdOrName): Promise<number> {
    const synthContract = await this.getSynthContract(marketIdOrName);
    const balance = await synthContract.read.balanceOf([address as Hex]);
    return convertWeiToEther(balance);
  }

  /**
   * Get the allowance for a ``target_address`` to transfer from ``address``. Provide either
   * a ``marketId`` or ``marketName`` to choose the synth.
   * @param {string} targetAddress The address for which to check allowance.
   * @param {string} address The owner address to check allowance for.
   * @param {MarketIdOrName} marketIdOrName - The unique identifier or name of the market.
   * @returns The allowance in ether.
   */
  public async getAllowance(
    targetAddress: string,
    address: string = this.sdk.accountAddress,
    marketIdOrName: MarketIdOrName,
  ): Promise<number> {
    const synthContract = await this.getSynthContract(marketIdOrName);
    const allowance = await synthContract.read.allowance([address as Hex, targetAddress as Hex]);
    return convertWeiToEther(allowance);
  }

  /**
   * Get details about an async order by its ID.
   * Retrieves order details like owner, amount escrowed, settlement strategy, etc.
   * Can also fetch the full settlement strategy parameters if ``fetchSettlementStrategy``
   * is ``true``.
   * Requires either a ``market_id`` or ``market_name`` to be provided to resolve the market.
   * @param {string} data.asyncOrderId The ID of the async order to retrieve.
   * @param {MarketIdOrName} data.marketIdOrName - The unique identifier or name of the market.
   * @param {boolean} data.fetchSettlementStrategy Whether to fetch the full settlement strategy parameters. Default is true.
   * @returns {SpotOrder} The order details.
   */
  public async getOrder({
    asyncOrderId,
    marketIdOrName,
    fetchSettlementStrategy = true,
  }: GetOrder): Promise<SpotOrder> {
    const { resolvedMarketId } = await this.resolveMarket(marketIdOrName);

    const spotProxy = await this.sdk.contracts.getSpotMarketProxyInstance();

    const order = (await spotProxy.read.getAsyncOrderClaim([resolvedMarketId, asyncOrderId])) as unknown as SpotOrder;
    this.sdk.logger.info('order', order);

    if (fetchSettlementStrategy) {
      const settlementStrategy = await this.getSettlementStrategy({
        settlementStrategyId: Number(order.settlementStrategyId) || 0,
        marketIdOrName: resolvedMarketId,
      });
      order.settlementStrategy = settlementStrategy;
    }

    return order;
  }

  /**
   * Fetch the settlement strategy for a spot market.
   * @param {GetSettlementStrategy} data The data for fetching the settlement strategy.
   * @param {number} data.settlementStrategyId The id of the settlement strategy to retrieve.
   * @param {MarketIdOrName} data.marketIdOrName - The unique identifier or name of the market.
   * @returns {SpotSettlementStrategy} The settlement strategy for the market.
   */
  public async getSettlementStrategy({
    settlementStrategyId,
    marketIdOrName,
  }: GetSettlementStrategy): Promise<SpotSettlementStrategy> {
    const { resolvedMarketId, resolvedMarketName } = await this.resolveMarket(marketIdOrName);
    const spotProxy = await this.sdk.contracts.getSpotMarketProxyInstance();

    const settlementStrategy: SettlementStrategyResponse = (await this.sdk.utils.callErc7412({
      contractAddress: spotProxy.address,
      abi: spotProxy.abi,
      functionName: 'getSettlementStrategy',
      args: [resolvedMarketId, settlementStrategyId],
    })) as SettlementStrategyResponse;

    return {
      marketId: resolvedMarketId,
      marketName: resolvedMarketName,
      strategyType: settlementStrategy.strategyType,
      settlementDelay: Number(settlementStrategy.settlementDelay),
      settlementWindowDuration: Number(settlementStrategy.settlementWindowDuration),
      priceVerificationContract: settlementStrategy.priceVerificationContract,
      feedId: settlementStrategy.feedId,
      url: settlementStrategy.url,
      settlementReward: convertWeiToEther(settlementStrategy.settlementReward),
      priceDeviationTolerance: convertWeiToEther(settlementStrategy.priceDeviationTolerance),
      minimumUsdExchangeAmount: convertWeiToEther(settlementStrategy.minimumUsdExchangeAmount),
      maxRoundingLoss: convertWeiToEther(settlementStrategy.maxRoundingLoss),
      disabled: settlementStrategy.disabled,
    } as SpotSettlementStrategy;
  }

  /**
   * Fetch the settlement strategies for all spot markets.
   * @param {GetSettlementStrategies} data The data for fetching the settlement strategies.
   * @param {number} data.stragegyId The id of the settlement strategy to retrieve.
   * @param {number[]} data.marketIds Array of marketIds to fetch settlement strategy
   * @returns {SpotSettlementStrategy[]} The settlement strategies for the markets.
   */
  public async getSettlementStrategies({
    settlementStrategyId: stragegyId,
    marketIds,
  }: GetSettlementStrategies): Promise<SpotSettlementStrategy[]> {
    const spotProxy = await this.sdk.contracts.getSpotMarketProxyInstance();

    interface SettlementStrategyResponse {
      strategyType?: number;
      settlementDelay?: bigint;
      settlementWindowDuration?: bigint;
      priceVerificationContract?: string;
      feedId?: string;
      url?: string;
      settlementReward?: bigint;
      priceDeviationTolerance?: bigint;
      minimumUsdExchangeAmount?: bigint;
      maxRoundingLoss?: bigint;
      disabled?: boolean;
    }

    const settlementStrategies: SpotSettlementStrategy[] = [];
    let settlementStrategiesResponse: SettlementStrategyResponse[];

    const argsList: [number, number][] = marketIds.map((marketId) => [marketId, stragegyId]);

    const response = await this.sdk.utils.multicallErc7412({
      contractAddress: spotProxy.address,
      abi: spotProxy.abi,
      functionName: 'getSettlementStrategy',
      args: argsList,
    });

    if (response == undefined) {
      settlementStrategiesResponse = [];
    } else {
      settlementStrategiesResponse = response as unknown[] as SettlementStrategyResponse[];
    }

    this.sdk.logger.info('settlementStrategiesResponse', settlementStrategiesResponse);

    settlementStrategiesResponse.forEach((strategy, index) => {
      settlementStrategies.push({
        marketId: marketIds[index],
        strategyType: strategy.strategyType,
        settlementDelay: Number(strategy.settlementDelay),
        settlementWindowDuration: Number(strategy.settlementWindowDuration),
        priceVerificationContract: strategy.priceVerificationContract,
        feedId: strategy.feedId,
        url: strategy.url,
        settlementReward: convertWeiToEther(strategy.settlementReward),
        priceDeviationTolerance: convertWeiToEther(strategy.priceDeviationTolerance),
        minimumUsdExchangeAmount: convertWeiToEther(strategy.minimumUsdExchangeAmount),
        maxRoundingLoss: convertWeiToEther(strategy.maxRoundingLoss),
        disabled: strategy.disabled,
      });
    });
    return settlementStrategies;
  }

  // === WRITE CALLS ===
  async _buildAtomicOrder({
    side,
    size,
    slippageTolerance = 0,
    minAmountReceived,
    marketIdOrName,
  }: AtomicOrder): Promise<Call3Value> {
    const { resolvedMarketId, resolvedMarketName } = await this.resolveMarket(marketIdOrName);
    const spotMarketProxy = await this.sdk.contracts.getSpotMarketProxyInstance();

    // If network is Base where USDC and sUSDC are 1:1, set minAmount to actual amount
    if (
      this.sdk.rpcConfig.chainId in [8453, 84532] &&
      resolvedMarketName in ['sUSDC'] &&
      minAmountReceived == undefined
    ) {
      minAmountReceived = size;
    } else if (minAmountReceived == undefined) {
      // Get asset price
      const tokenSymbol = this.marketsById.get(resolvedMarketId)?.symbol;
      if (tokenSymbol == undefined) {
        throw new Error(`Invalid token symbol for market id: ${resolvedMarketId}`);
      }

      const feedId =
        this.sdk.pyth.priceFeedIds.get(tokenSymbol) ??
        '0xeaa020c61cc479712813461ce153894a96a6c00b21ed0cfc2798d1f9a9e9c94a';

      const price = await this.sdk.pyth.getFormattedPrice(feedId as Hex);
      this.sdk.logger.info('Formatted price:', price);

      let tradeSize;
      if (side == Side.BUY) {
        tradeSize = size / price;
      } else {
        tradeSize = size * price;
      }
      minAmountReceived = tradeSize * (1 - slippageTolerance);
    }

    const minAmountReceivedInWei = convertEtherToWei(minAmountReceived);
    const sizeInWei = convertEtherToWei(size);

    const functionName = side == Side.BUY ? 'buy' : 'sell';
    const args = [resolvedMarketId, sizeInWei, minAmountReceivedInWei, this.sdk.referrer];

    return {
      target: spotMarketProxy.address,
      callData: encodeFunctionData({
        abi: spotMarketProxy.abi,
        functionName,
        args,
      }),
      value: 0n,
      requireSuccess: true,
    };
  }

  /**
   * Execute an atomic order on the spot market.
   * Atomically executes a buy or sell order for the given size.
   * Amounts are transferred directly, no need to settle later. This function
   * is useful for swapping sUSDC with sUSD on Base Andromeda contracts. The default
   * slippage is set to zero, since sUSDC and sUSD can be swapped 1:1
   * For example:
   *    const tx = await atomicOrder(Side.BUY, 100, 0, undefined, undefined, "sUSDC");
   * Requires either a ``market_id`` or ``market_name`` to be provided to resolve the market.
   * @param {AtomicOrder} data The data for the atomic order.
   * @param {Side} data.side The side of the order (buy/sell).
   * @param {number} data.size The order size in ether.
   * @param {number} data.slippageTolerance The slippage tolerance for the order as a percentage (0.01 = 1%). Default is 0.
   * @param {number} data.minAmountReceived The minimum amount to receive in ether units. This will override the slippage_tolerance.
   * @param {MarketIdOrName} data.marketIdOrName - The unique identifier or name of the market.
   * @param {OverrideParamsWrite} override - Override the default parameters for the transaction.
   * @returns {WriteReturnType} The transaction hash if ``submit`` is ``true``.
   */
  public async atomicOrder(
    { side, size, slippageTolerance = 0, minAmountReceived, marketIdOrName }: AtomicOrder,
    override: OverrideParamsWrite = {},
  ): Promise<WriteReturnType> {
    const atomicOrderTx = await this._buildAtomicOrder({
      side,
      size,
      slippageTolerance,
      minAmountReceived,
      marketIdOrName,
    });

    const txs = [atomicOrderTx];

    return this.sdk.utils.processTransactions(txs, { ...override });
  }
  public async _buildWrap({ size, marketIdOrName }: Wrap): Promise<Call3Value> {
    const { resolvedMarketId } = await this.resolveMarket(marketIdOrName);
    const spotMarketProxy = await this.sdk.contracts.getSpotMarketProxyInstance();
    const tokenToWrap = resolvedMarketId == 2 ? 'USDC' : resolvedMarketId;

    const sizeInWei = await this.formatSize(Math.abs(size), tokenToWrap);
    const functionName = size > 0 ? 'wrap' : 'unwrap';
    const offset = (sizeInWei * 100n) / 1000n;

    const wrapTx: Call3Value = {
      target: spotMarketProxy.address,
      callData: encodeFunctionData({
        abi: spotMarketProxy.abi,
        functionName,
        args: [resolvedMarketId, sizeInWei, sizeInWei - offset],
      }),
      value: 0n,
      requireSuccess: true,
    };

    return wrapTx;
  }
  /**
   * Wrap an underlying asset into a synth or unwrap back to the asset.
   * Wraps an asset into a synth if size > 0, unwraps if size < 0.
   * The default slippage is set to zero, since the synth and asset can be swapped 1:1.
   * For example:
   *    const tx = wrap(100, undefined, "sUSDC")  # wrap 100 USDC into sUSDC
   *    const tx = wrap(-100, undefined, "sUSDC") # unwrap 100 sUSDC into USDC
   * Requires either a ``market_id`` or ``market_name`` to be provided to resolve the market.
   * @param {Wrap} data The data for the wrap/unwrap transaction.
   * @param data.size The amount of the asset to wrap/unwrap.
   * @param {MarketIdOrName} data.marketIdOrName - The unique identifier or name of the market.
   * @param {OverrideParamsWrite} override - Override the default parameters for the transaction.
   * @returns {WriteReturnType} The transaction hash if ``submit`` is ``true``.
   */
  public async wrap({ size, marketIdOrName }: Wrap, override: OverrideParamsWrite = {}): Promise<WriteReturnType> {
    const wrapTx = await this._buildWrap({ size, marketIdOrName });

    const txs = [wrapTx];
    return this.sdk.utils.processTransactions(txs, { ...override });
  }

  async _buildCommitOrder({
    side,
    size,
    slippageTolerance,
    minAmountReceived,
    settlementStrategyId = 0,
    marketIdOrName,
  }: CommitOrderSpot): Promise<Call3Value> {
    const { resolvedMarketId } = await this.resolveMarket(marketIdOrName);
    const spotMarketProxy = await this.sdk.contracts.getSpotMarketProxyInstance();

    if (!minAmountReceived) {
      const settlementReward = this.marketsById.get(resolvedMarketId)?.settlementStrategy?.settlementReward ?? 0;

      // Get asset price
      const feedId =
        this.marketsById.get(resolvedMarketId)?.settlementStrategy?.feedId ??
        '0xeaa020c61cc479712813461ce153894a96a6c00b21ed0cfc2798d1f9a9e9c94a';

      const price = await this.sdk.pyth.getFormattedPrice(feedId as Hex);
      this.sdk.logger.info('Formatted price:', price);

      let tradeSize = size * price;
      if (side == Side.BUY) {
        tradeSize = size / price;
      }

      minAmountReceived = tradeSize * (1 - slippageTolerance) - settlementReward;
    }

    const minAmountReceivedInWei = convertEtherToWei(minAmountReceived);
    const sizeInWei = convertEtherToWei(size);
    const orderType = side == Side.BUY ? 3 : 4;

    const args = [
      resolvedMarketId,
      orderType,
      sizeInWei,
      settlementStrategyId,
      minAmountReceivedInWei,
      this.sdk.referrer,
    ];

    return {
      target: spotMarketProxy.address,
      callData: encodeFunctionData({
        abi: spotMarketProxy.abi,
        functionName: 'commitOrder',
        args,
      }),
      value: 0n,
      requireSuccess: true,
    };
  }

  /**
   * Commit an async order to the spot market.
   * Commits a buy or sell order of the given size. The order will be settled
   * according to the settlement strategy.
   * Requires either a ``marketId`` or ``marketName`` to be provided to resolve the market.
   * @param {CommitOrderSpot} data The data for the async order.
   * @param {Side} data.side The side of the order (buy/sell).
   * @param {number} data.size The order size in ether. If ``side`` is "buy", this is the amount
   * of the synth to buy. If ``side`` is "sell", this is the amount of the synth to sell.
   * @param {number} data.slippageTolerance The slippage tolerance for the order as a percentage (0.01 = 1%). Default is 0.
   * @param {number} data.minAmountReceived The minimum amount to receive in ether units. This will override the slippage_tolerance.
   * @param {number} data.settlementStrategyId The settlement strategy ID. Default 2.
   * @param {MarketIdOrName} data.marketIdOrName - The unique identifier or name of the market.
   * @param {OverrideParamsWrite} override - Override the default parameters for the transaction.
   */
  public async commitOrder(
    { side, size, slippageTolerance, minAmountReceived, settlementStrategyId = 0, marketIdOrName }: CommitOrderSpot,
    override: OverrideParamsWrite = {},
  ): Promise<WriteReturnType> {
    const commitTx = await this._buildCommitOrder({
      side,
      size,
      slippageTolerance,
      minAmountReceived,
      settlementStrategyId,
      marketIdOrName,
    });
    const txs = [commitTx];
    return this.sdk.utils.processTransactions(txs, { ...override });
  }

  /**
   * Settle an async Pyth order after price data is available.
   * Fetches the price for the order from Pyth and settles the order.
   * Retries up to ``maxTxTries`` times on failure with a delay of ``txDelay`` seconds.
   * Requires either a ``marketId`` or ``marketName`` to be provided to resolve the market.
   * @param {SettleOrder} data The data for the async order.
   * @param {string} asyncOrderId The ID of the async order to settle.
   * @param {MarketIdOrName} marketIdOrName The unique identifier or name of the market.
   * @param {OverrideParamsWrite} override - Override the default parameters for the transaction.
   * @returns {WriteReturnType} The transaction hash if ``submit`` is ``true``.
   */
  public async settleOrder(
    { asyncOrderId, marketIdOrName }: SettleOrder,
    override: OverrideParamsWrite = {},
  ): Promise<WriteReturnType> {
    const { resolvedMarketId } = await this.resolveMarket(marketIdOrName);
    const spotMarketProxy = await this.sdk.contracts.getSpotMarketProxyInstance();

    const order = await this.getOrder({ asyncOrderId, marketIdOrName: resolvedMarketId });
    if (order.settledAt == undefined || order.commitmentTime == undefined) {
      throw new Error('Invalid fields for order: undefined');
    }
    const settlementStrategy = order.settlementStrategy;
    const settlementTime = order.commitmentTime + (settlementStrategy?.settlementDelay ?? 0);
    const expirationTime = order.commitmentTime + (settlementStrategy?.settlementWindowDuration ?? 0);

    const currentTimestamp = Math.floor(Date.now() / 1000);

    if (order.settledAt > 0)
      throw new Error(`Order ${asyncOrderId} on market ${resolvedMarketId} is already settled for account`);

    if (expirationTime < currentTimestamp)
      throw new Error(`Order ${asyncOrderId} on market ${resolvedMarketId} has expired`);

    if (settlementTime > currentTimestamp) {
      const duration = settlementTime - currentTimestamp;
      this.sdk.logger.info(`Waiting ${duration} seconds to settle order`);
      await sleep(duration);
    }

    this.sdk.logger.info(`Order ${asyncOrderId} on market ${resolvedMarketId} is ready to be settled`);
    const settleTx: Call3Value = {
      target: spotMarketProxy.address,
      callData: encodeFunctionData({
        abi: spotMarketProxy.abi,
        functionName: 'settleOrder',
        args: [resolvedMarketId, asyncOrderId],
      }),
      value: 0n,
      requireSuccess: true,
    };
    const txs = [settleTx];
    return this.sdk.utils.processTransactions(txs, { ...override });
  }

  public async _buildApprove({ spender, amount, token }: { spender: Address; amount: number; token: Address }) {
    const amountInWei = convertEtherToWei(amount);
    const tx = {
      target: token,
      callData: encodeFunctionData({
        abi: erc20Abi,
        functionName: 'approve',
        args: [spender as Hex, amountInWei],
      }),
      value: 0n,
      requireSuccess: true,
    };

    return tx;
  }

  /**
   * Approve an address to transfer a specified synth from the connected address.
   * Approves the ``targetAddress`` to transfer up to the ``amount`` from your account.
   * If ``amount`` is ``undefined``, approves the maximum possible amount.
   * Requires either a ``marketId`` or ``marketName`` to be provided to resolve the market.
   * @param {string} data.targetAddress The address to approve.
   * @param {number} data.amount The amount in ether to approve. Default is max uint256.
   * @param {MarketIdOrName} dart.marketIdOrName - The unique identifier or name of the market.
   * @param {OverrideParamsWrite} override - Override the default parameters for the transaction.
   * @returns {WriteReturnType} The transaction hash if ``submit`` is ``true``.
   */
  public async approve(
    { targetAddress, amount = 0, marketIdOrName }: Approve,
    override: Omit<OverrideParamsWrite, 'useOracleCalls'> = {},
  ): Promise<WriteReturnType> {
    let amountInWei: bigint = maxUint256;
    if (amount) {
      amountInWei = convertEtherToWei(amount);
    }

    const synthContract = await this.getSynthContract(marketIdOrName);

    const txs = [
      {
        target: synthContract.address,
        callData: encodeFunctionData({
          abi: synthContract.abi,
          functionName: 'approve',
          args: [targetAddress as Hex, amountInWei],
        }),
        value: 0n,
        requireSuccess: true,
      },
    ];

    return this.sdk.utils.processTransactions(txs, { ...override, useOracleCalls: false });
  }
}<|MERGE_RESOLUTION|>--- conflicted
+++ resolved
@@ -55,14 +55,12 @@
 
   public async getMarket(marketIdOrName: MarketIdOrName): Promise<SpotMarketData> {
     const market = this.marketsById.get(Number(marketIdOrName)) ?? this.marketsByName.get(marketIdOrName as string);
-    if (!market) throw new Error(`Invalid market id or name: ${marketIdOrName}`);
-
-<<<<<<< HEAD
+    if (!market) {
+      this.sdk.logger.warn(`Spot market ${marketIdOrName} not available. Available markets: ${this.marketsById}`);
+      throw new Error(`Invalid market id or name: ${marketIdOrName}`);
+    }
+
     return market;
-=======
-    this.sdk.logger.warn(`Spot market ${marketIdOrName} not available. Available markets: ${this.marketsById}`);
-    throw new Error(`Invalid market id or name: ${marketIdOrName}`);
->>>>>>> 83d1d5e7
   }
 
   /**
